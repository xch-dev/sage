--- conflicted
+++ resolved
@@ -7,15 +7,9 @@
   getCoreRowModel,
   useReactTable,
 } from '@tanstack/react-table';
-<<<<<<< HEAD
 import Header from '@/components/Header';
 import Container from '@/components/Container';
 import Layout from '@/components/Layout';
-=======
-import { useCallback, useEffect, useState } from 'react';
-import { commands, PeerRecord } from '../bindings';
-
->>>>>>> 992c164d
 import { Button } from '@/components/ui/button';
 import { Card, CardContent, CardHeader, CardTitle } from '@/components/ui/card';
 import { Input } from '@/components/ui/input';
@@ -247,7 +241,6 @@
     onRowSelectionChange: setRowSelection,
   });
 
-<<<<<<< HEAD
   const handleBatchDelete = () => {
     const selectedRows = table.getSelectedRowModel().rows;
     const peersToDelete = selectedRows.map((row) => row.original);
@@ -277,14 +270,6 @@
     });
   };
 
-  const updatePeers = () => {
-    commands.getPeers({}).then((res) => {
-      if (res.status === 'ok') {
-        setPeers(res.data.peers);
-      }
-    });
-  };
-=======
   const updatePeers = useCallback(
     () =>
       commands
@@ -293,21 +278,15 @@
         .catch(addError),
     [addError],
   );
->>>>>>> 992c164d
 
   useEffect(() => {
     updatePeers();
     const interval = setInterval(updatePeers, 1000);
-<<<<<<< HEAD
-    return () => clearInterval(interval);
-  }, []);
-=======
 
     return () => {
       clearInterval(interval);
     };
   }, [updatePeers]);
->>>>>>> 992c164d
 
   return (
     <Layout>
@@ -411,24 +390,10 @@
                   </DialogContent>
                   {!isMobile && (
                     <Button
-<<<<<<< HEAD
                       className='ml-2'
                       variant='outline'
                       onClick={handleBatchDelete}
                       disabled={Object.keys(rowSelection).length === 0}
-=======
-                      onClick={() => {
-                        commands
-                          .addPeer({ ip, trusted })
-                          .then(() => updatePeers())
-                          .catch(addError)
-                          .finally(() => {
-                            setIp('');
-                            setAddOpen(false);
-                          });
-                      }}
-                      autoFocus
->>>>>>> 992c164d
                     >
                       <Trash2Icon className='h-5 w-5' />
                     </Button>
@@ -544,7 +509,6 @@
               </Button>
               <Button
                 onClick={() => {
-<<<<<<< HEAD
                   if (peerToDelete) {
                     setSelectionMode(false);
                     Promise.all(
@@ -556,17 +520,6 @@
                       updatePeers();
                     });
                   }
-=======
-                  peerToDelete &&
-                    commands
-                      .removePeer({ ip: peerToDelete.ip_addr, ban })
-                      .then(() => {
-                        setPeerToDelete(null);
-                        updatePeers();
-                      })
-                      .catch(addError)
-                      .finally(() => setPeerToDelete(null));
->>>>>>> 992c164d
                 }}
                 autoFocus
               >
