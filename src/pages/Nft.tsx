--- conflicted
+++ resolved
@@ -4,10 +4,7 @@
 import { Button } from '@/components/ui/button';
 import { useErrors } from '@/hooks/useErrors';
 import spacescanLogo from '@/images/spacescan-logo-192.png';
-<<<<<<< HEAD
 import { getMintGardenProfile } from '@/lib/marketplaces';
-=======
->>>>>>> 4860950e
 import { isAudio, isImage, isJson, isText, nftUri } from '@/lib/nftUri';
 import { isValidUrl } from '@/lib/utils';
 import { t } from '@lingui/core/macro';
