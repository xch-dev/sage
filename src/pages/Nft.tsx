--- conflicted
+++ resolved
@@ -4,34 +4,25 @@
 import { LabeledItem } from '@/components/LabeledItem';
 import { Button } from '@/components/ui/button';
 import { Card, CardContent, CardHeader, CardTitle } from '@/components/ui/card';
+import { useTheme } from '@/contexts/ThemeContext';
 import { useErrors } from '@/hooks/useErrors';
 import spacescanLogo from '@/images/spacescan-logo-192.png';
 import { getMintGardenProfile } from '@/lib/marketplaces';
 import { isAudio, isImage, isJson, isText, nftUri } from '@/lib/nftUri';
-<<<<<<< HEAD
 import {
   DexieAsset,
   DexieOffer,
   fetchOfferedDexieOffersFromNftId,
   fetchRequestedDexieOffersFromNftId,
 } from '@/lib/offerData';
-import { formatTimestamp, isValidUrl } from '@/lib/utils';
-import { t } from '@lingui/core/macro';
-import { Trans } from '@lingui/react/macro';
-import { openUrl } from '@tauri-apps/plugin-opener';
-import { FileImage, HandCoins, Hash, Tag, Users } from 'lucide-react';
-import { useEffect, useMemo, useState } from 'react';
-=======
 import { formatTimestamp } from '@/lib/utils';
 import { t } from '@lingui/core/macro';
 import { Trans } from '@lingui/react/macro';
 import { openUrl } from '@tauri-apps/plugin-opener';
-import { FileImage, FileText, Hash, Tag, Users } from 'lucide-react';
+import { FileImage, FileText, HandCoins, Hash, Tag, Users } from 'lucide-react';
 import { useCallback, useEffect, useMemo, useState } from 'react';
->>>>>>> 0a23a645
 import { useNavigate, useParams } from 'react-router-dom';
 import { commands, events, NetworkKind, NftData, NftRecord } from '../bindings';
-import { useTheme } from '@/contexts/ThemeContext';
 
 export default function Nft() {
   const navigate = useNavigate();
@@ -44,7 +35,6 @@
   const [isSaving, setIsSaving] = useState<boolean>(false);
   const royaltyPercentage = (nft?.royalty_ten_thousandths ?? 0) / 100;
 
-<<<<<<< HEAD
   const [requestedOffers, setRequestedOffers] = useState<DexieOffer[]>([]);
   const [offeredOffers, setOfferedOffers] = useState<DexieOffer[]>([]);
 
@@ -66,7 +56,7 @@
         });
     }
   }, [nft?.launcher_id]);
-=======
+
   const checkThemeExists = useCallback(async () => {
     if (launcherId && nft?.special_use_type === 'theme') {
       try {
@@ -78,7 +68,6 @@
       }
     }
   }, [launcherId, nft?.special_use_type]);
->>>>>>> 0a23a645
 
   const updateNft = useMemo(
     () => () => {
@@ -409,140 +398,142 @@
                   </div>
                 )}
               </div>
-
-<<<<<<< HEAD
-            <Button
-              variant='outline'
-              onClick={() => {
-                openUrl(
-                  `https://${network === 'testnet' ? 'testnet11.' : ''}spacescan.io/nft/${nft?.launcher_id}`,
-                );
-              }}
-              disabled={network === 'unknown'}
-            >
-              <img
-                src={spacescanLogo}
-                className='h-4 w-4 mr-2'
-                alt='Spacescan.io logo'
-              />
-              Spacescan.io
-            </Button>
-          </div>
-
-          <div className='flex flex-col gap-4'>
-            {/* Requested Offers Section */}
-            <div className='flex flex-col gap-1'>
-              <h6 className='text-md font-bold'>
-                <Trans>Offers Requesting This NFT</Trans>
-              </h6>
-
-              {requestedOffers.length === 0 ? (
-                <div className='text-sm text-muted-foreground'>
-                  <Trans>No offers requesting this NFT</Trans>
-                </div>
-              ) : (
-                <div className='grid gap-2'>
-                  {requestedOffers.map((offer: DexieOffer) => (
-                    <div key={offer.id} className='border rounded-lg p-3'>
-                      <div className='grid grid-cols-2 gap-4'>
-                        <div>
-                          <div className='text-sm font-medium mb-2'>
-                            <Trans>Offered in exchange:</Trans>
-                          </div>
-                          <div className='space-y-1'>
-                            {offer.offered?.map((item: DexieAsset) => (
-                              <div key={item.id} className='text-sm'>
-                                {item.amount} {item.name} ({item.code})
+              <div>
+                <Button
+                  variant='outline'
+                  onClick={() => {
+                    openUrl(
+                      `https://${network === 'testnet' ? 'testnet11.' : ''}spacescan.io/nft/${nft?.launcher_id}`,
+                    );
+                  }}
+                  disabled={network === 'unknown'}
+                >
+                  <img
+                    src={spacescanLogo}
+                    className='h-4 w-4 mr-2'
+                    alt='Spacescan.io logo'
+                  />
+                  Spacescan.io
+                </Button>
+              </div>
+
+              <div className='flex flex-col gap-4'>
+                {/* Requested Offers Section */}
+                <div className='flex flex-col gap-1'>
+                  <h6 className='text-md font-bold'>
+                    <Trans>Offers Requesting This NFT</Trans>
+                  </h6>
+
+                  {requestedOffers.length === 0 ? (
+                    <div className='text-sm text-muted-foreground'>
+                      <Trans>No offers requesting this NFT</Trans>
+                    </div>
+                  ) : (
+                    <div className='grid gap-2'>
+                      {requestedOffers.map((offer: DexieOffer) => (
+                        <div key={offer.id} className='border rounded-lg p-3'>
+                          <div className='grid grid-cols-2 gap-4'>
+                            <div>
+                              <div className='text-sm font-medium mb-2'>
+                                <Trans>Offered in exchange:</Trans>
                               </div>
-                            ))}
+                              <div className='space-y-1'>
+                                {offer.offered?.map((item: DexieAsset) => (
+                                  <div key={item.id} className='text-sm'>
+                                    {item.amount} {item.name} ({item.code})
+                                  </div>
+                                ))}
+                              </div>
+                            </div>
+                            <div className='flex flex-col gap-1 justify-start'>
+                              <Button
+                                variant='outline'
+                                size='sm'
+                                onClick={() => {
+                                  navigate(
+                                    `/offers/view/${encodeURIComponent(offer.offer.trim())}`,
+                                  );
+                                }}
+                              >
+                                <HandCoins className='h-4 w-4 mr-2' />
+                                <Trans>View Offer</Trans>
+                              </Button>
+                              <Button
+                                variant='outline'
+                                size='sm'
+                                onClick={() => {
+                                  openUrl(
+                                    `https://dexie.space/offers/${offer.id}`,
+                                  );
+                                }}
+                              >
+                                <img
+                                  src='https://raw.githubusercontent.com/dexie-space/dexie-kit/refs/heads/main/svg/duck.svg'
+                                  className='h-4 w-4 mr-2'
+                                  alt='Dexie.space logo'
+                                />
+                                <Trans>View Offer on Dexie</Trans>
+                              </Button>
+                            </div>
                           </div>
                         </div>
-                        <div className='flex flex-col gap-1 justify-start'>
-                          <Button
-                            variant='outline'
-                            size='sm'
-                            onClick={() => {
-                              navigate(
-                                `/offers/view/${encodeURIComponent(offer.offer.trim())}`,
-                              );
-                            }}
-                          >
-                            <HandCoins className='h-4 w-4 mr-2' />
-                            <Trans>View Offer</Trans>
-                          </Button>
-                          <Button
-                            variant='outline'
-                            size='sm'
-                            onClick={() => {
-                              openUrl(`https://dexie.space/offers/${offer.id}`);
-                            }}
-                          >
-                            <img
-                              src='https://raw.githubusercontent.com/dexie-space/dexie-kit/refs/heads/main/svg/duck.svg'
-                              className='h-4 w-4 mr-2'
-                              alt='Dexie.space logo'
-                            />
-                            <Trans>View Offer on Dexie</Trans>
-                          </Button>
-                        </div>
-                      </div>
+                      ))}
                     </div>
-                  ))}
+                  )}
                 </div>
-              )}
-            </div>
-
-            {/* Offered For Sale Section */}
-            <div className='flex flex-col gap-1'>
-              <h6 className='text-md font-bold'>
-                <Trans>This NFT Offered For Sale</Trans>
-              </h6>
-
-              {offeredOffers.length === 0 ? (
-                <div className='text-sm text-muted-foreground'>
-                  <Trans>This NFT is not currently offered for sale</Trans>
-                </div>
-              ) : (
-                <div className='grid gap-2'>
-                  {offeredOffers.map((offer: DexieOffer) => (
-                    <div key={offer.id} className='border rounded-lg p-3'>
-                      <div className='grid grid-cols-2 gap-4'>
-                        <div>
-                          <div className='text-sm font-medium mb-2'>
-                            <Trans>Requesting in exchange:</Trans>
-                          </div>
-                          <div className='space-y-1'>
-                            {offer.requested?.map((item: DexieAsset) => (
-                              <div key={item.id} className='text-sm'>
-                                {item.amount} {item.name} ({item.code})
+
+                {/* Offered For Sale Section */}
+                <div className='flex flex-col gap-1'>
+                  <h6 className='text-md font-bold'>
+                    <Trans>This NFT Offered For Sale</Trans>
+                  </h6>
+
+                  {offeredOffers.length === 0 ? (
+                    <div className='text-sm text-muted-foreground'>
+                      <Trans>This NFT is not currently offered for sale</Trans>
+                    </div>
+                  ) : (
+                    <div className='grid gap-2'>
+                      {offeredOffers.map((offer: DexieOffer) => (
+                        <div key={offer.id} className='border rounded-lg p-3'>
+                          <div className='grid grid-cols-2 gap-4'>
+                            <div>
+                              <div className='text-sm font-medium mb-2'>
+                                <Trans>Requesting in exchange:</Trans>
                               </div>
-                            ))}
+                              <div className='space-y-1'>
+                                {offer.requested?.map((item: DexieAsset) => (
+                                  <div key={item.id} className='text-sm'>
+                                    {item.amount} {item.name} ({item.code})
+                                  </div>
+                                ))}
+                              </div>
+                            </div>
+                            <div className='flex flex-col gap-1 justify-start'>
+                              <Button
+                                variant='outline'
+                                size='sm'
+                                onClick={() => {
+                                  openUrl(
+                                    `https://dexie.space/offers/${offer.id}`,
+                                  );
+                                }}
+                              >
+                                <img
+                                  src='https://raw.githubusercontent.com/dexie-space/dexie-kit/refs/heads/main/svg/duck.svg'
+                                  className='h-4 w-4 mr-2'
+                                  alt='Dexie.space logo'
+                                />
+                                <Trans>View Offer on Dexie</Trans>
+                              </Button>
+                            </div>
                           </div>
                         </div>
-                        <div className='flex flex-col gap-1 justify-start'>
-                          <Button
-                            variant='outline'
-                            size='sm'
-                            onClick={() => {
-                              openUrl(`https://dexie.space/offers/${offer.id}`);
-                            }}
-                          >
-                            <img
-                              src='https://raw.githubusercontent.com/dexie-space/dexie-kit/refs/heads/main/svg/duck.svg'
-                              className='h-4 w-4 mr-2'
-                              alt='Dexie.space logo'
-                            />
-                            <Trans>View Offer on Dexie</Trans>
-                          </Button>
-                        </div>
-                      </div>
+                      ))}
                     </div>
-                  ))}
+                  )}
                 </div>
-              )}
-            </div>
-          </div>
-=======
+              </div>
               <div className='space-y-2'>
                 <AddressItem
                   label={t`Owner DID`}
@@ -670,7 +661,6 @@
               </CardContent>
             </Card>
           )}
->>>>>>> 0a23a645
         </div>
       </Container>
     </>
