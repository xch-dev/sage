import Container from '@/components/Container';
import Header from '@/components/Header';
import Layout from '@/components/Layout';
import { PasteInput } from '@/components/PasteInput';
import { Button } from '@/components/ui/button';
import { Card, CardContent, CardHeader, CardTitle } from '@/components/ui/card';
import { Input } from '@/components/ui/input';
import { Label } from '@/components/ui/label';
import { IntegerInput } from '@/components/ui/masked-input';
import {
  Select,
  SelectContent,
  SelectItem,
  SelectTrigger,
  SelectValue,
} from '@/components/ui/select';
import { Switch } from '@/components/ui/switch';
import { useLanguage } from '@/contexts/LanguageContext';
import { useDefaultOfferExpiry } from '@/hooks/useDefaultOfferExpiry';
import { useErrors } from '@/hooks/useErrors';
import { useScannerOrClipboard } from '@/hooks/useScannerOrClipboard';
import { useWallet } from '@/contexts/WalletContext';
import { useWalletConnect } from '@/hooks/useWalletConnect';
import { clearState, fetchState } from '@/state';
import { t } from '@lingui/core/macro';
import { Trans } from '@lingui/react/macro';
import { getVersion } from '@tauri-apps/api/app';
import { isAvailable, scan } from '@tauri-apps/plugin-nfc';
import { platform } from '@tauri-apps/plugin-os';
import { useContext, useEffect, useState } from 'react';
import { DarkModeContext } from '../App';
import {
  commands,
  KeyInfo,
  Network,
  NetworkConfig,
  WalletConfig,
} from '../bindings';
import { isValidU32 } from '../validation';
import { useNavigate } from 'react-router-dom';

export interface DefaultOfferExpiry {
  enabled: boolean;
  days: string;
  hours: string;
  minutes: string;
}

export default function Settings() {
  const { wallet } = useWallet();
  const [version, setVersion] = useState<string | null>(null);
<<<<<<< HEAD
  const [isNfcEnabled, setIsNfcEnabled] = useState(false);

  const isMobile = platform() === 'ios' || platform() === 'android';
=======
  const navigate = useNavigate();
>>>>>>> 2b4fc647

  useEffect(() => {
    getVersion().then(setVersion);

    if (isMobile) isAvailable().then(setIsNfcEnabled);
  }, [isMobile]);

  const [result, setResult] = useState<string | null>(null);

  return (
    <Layout>
      <Header
        title={t`Settings`}
        back={!wallet ? () => navigate('/') : undefined}
      />
      <Container className='max-w-2xl'>
        <Trans>Version {version}</Trans>
        {isNfcEnabled && (
          <div className='flex flex-col gap-4 mt-2'>
            <Trans>NFC is enabled</Trans>

            <Button
              onClick={() =>
                scan({ type: 'tag' }, { keepSessionAlive: true })
                  .then((res) => setResult(JSON.stringify(res)))
                  .catch((error) => setResult(JSON.stringify(error)))
              }
            >
              Scan
            </Button>

            {result && <pre>{result}</pre>}
          </div>
        )}
        <div className='flex flex-col gap-4 mt-2'>
          <WalletConnectSettings />
          <GlobalSettings />
          <NetworkSettings />
          {!isMobile && <RpcSettings />}
          {wallet && <WalletSettings wallet={wallet} />}
        </div>
      </Container>
    </Layout>
  );
}

function GlobalSettings() {
  const { dark, setDark } = useContext(DarkModeContext);
  const { locale, changeLanguage } = useLanguage();

  const { expiry, setExpiry } = useDefaultOfferExpiry();

  return (
    <Card>
      <CardHeader>
        <CardTitle>
          <Trans>Global</Trans>
        </CardTitle>
      </CardHeader>
      <CardContent className='space-y-4'>
        <div className='grid gap-6'>
          <div className='flex items-center space-x-2'>
            <Switch
              id='dark-mode'
              checked={dark}
              onCheckedChange={(checked) => setDark(checked)}
            />
            <Label htmlFor='dark-mode'>
              <Trans>Dark Mode</Trans>
            </Label>
          </div>
        </div>
        <div className='grid gap-3'>
          <Label htmlFor='language'>
            <Trans>Language</Trans>
          </Label>
          <Select value={locale} onValueChange={changeLanguage}>
            <SelectTrigger id='language'>
              <SelectValue />
            </SelectTrigger>
            <SelectContent>
              <SelectItem value='en-US'>English</SelectItem>
              <SelectItem value='de-DE'>Deutsch</SelectItem>
              <SelectItem value='zh-CN'>Chinese</SelectItem>
            </SelectContent>
          </Select>
        </div>
        <div className='grid gap-3'>
          <div className='flex flex-col gap-2'>
            <div className='flex items-center gap-2'>
              <label htmlFor='default-offer-expiry'>
                <Trans>Default Offer Expiry</Trans>
              </label>
              <Switch
                id='default-offer-expiry'
                checked={expiry.enabled}
                onCheckedChange={(checked) => {
                  setExpiry({
                    ...expiry,
                    enabled: checked,
                    days: checked ? '1' : '',
                  });
                }}
              />
            </div>

            {expiry.enabled && (
              <div className='flex gap-2'>
                <div className='relative'>
                  <IntegerInput
                    className='pr-12'
                    value={expiry.days}
                    placeholder='0'
                    min={0}
                    onValueChange={(values) => {
                      setExpiry({
                        ...expiry,
                        days: values.value,
                      });
                    }}
                  />
                  <div className='pointer-events-none absolute inset-y-0 right-0 flex items-center pr-3'>
                    <span className='text-gray-500 text-sm'>
                      <Trans>Days</Trans>
                    </span>
                  </div>
                </div>

                <div className='relative'>
                  <IntegerInput
                    className='pr-12'
                    value={expiry.hours}
                    placeholder='0'
                    min={0}
                    onValueChange={(values) => {
                      setExpiry({
                        ...expiry,
                        hours: values.value,
                      });
                    }}
                  />
                  <div className='pointer-events-none absolute inset-y-0 right-0 flex items-center pr-3'>
                    <span className='text-gray-500 text-sm'>
                      <Trans>Hours</Trans>
                    </span>
                  </div>
                </div>

                <div className='relative'>
                  <IntegerInput
                    className='pr-12'
                    value={expiry.minutes}
                    placeholder='0'
                    min={0}
                    onValueChange={(values) => {
                      setExpiry({
                        ...expiry,
                        minutes: values.value,
                      });
                    }}
                  />
                  <div className='pointer-events-none absolute inset-y-0 right-0 flex items-center pr-3'>
                    <span className='text-gray-500 text-sm'>
                      <Trans>Minutes</Trans>
                    </span>
                  </div>
                </div>
              </div>
            )}
          </div>
        </div>
      </CardContent>
    </Card>
  );
}

function WalletConnectSettings() {
  const { pair, sessions, disconnect, connecting } = useWalletConnect();
  const [uri, setUri] = useState<string>('');
  const [error, setError] = useState<string | null>(null);
  const { handleScanOrPaste } = useScannerOrClipboard((scanResValue) => {
    setUri(scanResValue);
  });

  const handlePair = async () => {
    try {
      setError(null);
      await pair(uri);
      setUri('');
    } catch (err) {
      setError(err instanceof Error ? err.message : 'Failed to connect');
    }
  };

  return (
    <Card>
      <CardHeader>
        <CardTitle>
          <Trans>WalletConnect</Trans>
        </CardTitle>
      </CardHeader>
      <CardContent>
        <div className='grid gap-6'>
          <div className='flex flex-col gap-4'>
            <div className='flex flex-col gap-2'>
              {sessions.map((session) => (
                <div
                  key={session.topic}
                  className='flex items-center justify-between gap-1'
                >
                  <div className='flex gap-2 items-center'>
                    <img
                      src={session.peer?.metadata?.icons?.[0] ?? ''}
                      alt={session.peer?.metadata?.name ?? t`Unknown App`}
                      className='h-8 w-8'
                    />
                    <span className='text-sm font-medium'>
                      {session.peer?.metadata?.name ?? t`Unknown App`}
                    </span>
                  </div>
                  <Button
                    variant='destructive'
                    size='sm'
                    onClick={() => disconnect(session.topic)}
                  >
                    <Trans>Disconnect</Trans>
                  </Button>
                </div>
              ))}
              {sessions.length === 0 && (
                <span className='text-sm text-gray-500'>
                  <Trans>No active sessions</Trans>
                </span>
              )}
            </div>

            <div className='flex flex-col gap-2'>
              <div className='flex gap-2'>
                <PasteInput
                  value={uri}
                  placeholder={t`Paste WalletConnect URI`}
                  onChange={(e) => setUri(e.target.value)}
                  onEndIconClick={handleScanOrPaste}
                  disabled={connecting}
                />

                <Button onClick={handlePair} disabled={connecting}>
                  {connecting ? (
                    <Trans>Connecting...</Trans>
                  ) : (
                    <Trans>Connect</Trans>
                  )}
                </Button>
              </div>

              {error && <span className='text-sm text-red-500'>{error}</span>}
            </div>
          </div>
        </div>
      </CardContent>
    </Card>
  );
}

function NetworkSettings() {
  const { addError } = useErrors();

  const [discoverPeers, setDiscoverPeers] = useState<boolean | null>(null);
  const [targetPeersText, setTargetPeers] = useState<string | null>(null);
  const [networkId, setNetworkId] = useState<string | null>(null);
  const [networks, setNetworks] = useState<Record<string, Network>>({});

  const targetPeers =
    targetPeersText === null ? null : parseInt(targetPeersText);

  const invalidTargetPeers =
    targetPeers === null || !isValidU32(targetPeers, 1);

  const [config, setConfig] = useState<NetworkConfig | null>(null);

  useEffect(() => {
    commands.networkConfig().then(setConfig).catch(addError);
    commands
      .getNetworks({})
      .then((data) => setNetworks(data.networks))
      .catch(addError);
  }, [addError]);

  return (
    <Card>
      <CardHeader>
        <CardTitle>
          <Trans>Network</Trans>
        </CardTitle>
      </CardHeader>
      <CardContent>
        <div className='grid gap-6'>
          <div className='flex items-center space-x-2'>
            <Switch
              id='discover-peers'
              checked={discoverPeers ?? config?.discover_peers ?? true}
              onCheckedChange={(checked) => {
                commands
                  .setDiscoverPeers({ discover_peers: checked })
                  .catch(addError)
                  .finally(() => setDiscoverPeers(checked));
              }}
            />
            <Label htmlFor='discover-peers'>
              <Trans>Discover peers automatically</Trans>
            </Label>
          </div>
          <div className='grid gap-3'>
            <Label htmlFor='target-peers'>
              <Trans>Target Peers</Trans>
            </Label>
            <Input
              id='target-peers'
              type='number'
              className='w-full'
              value={targetPeersText ?? config?.target_peers ?? 500}
              disabled={!(discoverPeers ?? config?.discover_peers)}
              onChange={(event) => setTargetPeers(event.target.value)}
              // TODO error handling
              onBlur={() => {
                if (invalidTargetPeers) return;

                if (targetPeers !== config?.target_peers) {
                  if (config) {
                    setConfig({ ...config, target_peers: targetPeers });
                  }
                  commands
                    .setTargetPeers({ target_peers: targetPeers })
                    .catch(addError);
                }
              }}
            />
          </div>
          <div className='grid gap-3'>
            <Label htmlFor='network'>
              <Trans>Network ID</Trans>
            </Label>
            <Select
              value={networkId ?? config?.network_id ?? 'mainnet'}
              onValueChange={(networkId) => {
                if (networkId !== config?.network_id) {
                  if (config) {
                    setConfig({ ...config, network_id: networkId });
                  }
                  clearState();
                  commands
                    .setNetworkId({ network_id: networkId })
                    .catch(addError)
                    .finally(() => {
                      fetchState();
                      setNetworkId(networkId);
                    });
                }
              }}
            >
              <SelectTrigger id='network' aria-label='Select network'>
                <SelectValue placeholder={<Trans>Select network</Trans>} />
              </SelectTrigger>
              <SelectContent>
                {Object.keys(networks).map((networkId, i) => (
                  <SelectItem key={i} value={networkId}>
                    {networkId}
                  </SelectItem>
                ))}
              </SelectContent>
            </Select>
          </div>
        </div>
      </CardContent>
    </Card>
  );
}

function RpcSettings() {
  const { addError } = useErrors();

  const [isRunning, setIsRunning] = useState(false);
  const [runOnStartup, setRunOnStartup] = useState(false);

  useEffect(() => {
    // Get initial state
    Promise.all([commands.isRpcRunning(), commands.getRpcRunOnStartup()])
      .then(([running, startup]) => {
        setIsRunning(running);
        setRunOnStartup(startup);
      })
      .catch(addError);

    // Poll RPC status
    const interval = setInterval(() => {
      commands.isRpcRunning().then(setIsRunning).catch(addError);
    }, 1000);

    return () => clearInterval(interval);
  }, [addError]);

  const start = () => {
    commands
      .startRpcServer()
      .catch(addError)
      .then(() => setIsRunning(true));
  };

  const stop = () => {
    commands
      .stopRpcServer()
      .catch(addError)
      .then(() => setIsRunning(false));
  };

  const toggleRunOnStartup = (checked: boolean) => {
    commands
      .setRpcRunOnStartup(checked)
      .catch(addError)
      .then(() => setRunOnStartup(checked));
  };

  return (
    <Card>
      <CardHeader>
        <CardTitle>
          <Trans>RPC Server</Trans>
        </CardTitle>
      </CardHeader>
      <CardContent>
        <div className='grid gap-4'>
          <div className='flex items-center justify-between'>
            <div className='flex items-center gap-2'>
              <div
                className={`h-2 w-2 rounded-full ${isRunning ? 'bg-green-500' : 'bg-red-500'}`}
              />
              <span>
                {isRunning ? <Trans>Running</Trans> : <Trans>Stopped</Trans>}
              </span>
            </div>
            <Button
              variant={isRunning ? 'destructive' : 'default'}
              onClick={isRunning ? stop : start}
            >
              {isRunning ? <Trans>Stop</Trans> : <Trans>Start</Trans>}
            </Button>
          </div>

          <div className='flex items-center space-x-2'>
            <Switch
              id='run-on-startup'
              checked={runOnStartup}
              onCheckedChange={toggleRunOnStartup}
            />
            <Label htmlFor='run-on-startup'>
              <Trans>Run on startup</Trans>
            </Label>
          </div>
        </div>
      </CardContent>
    </Card>
  );
}

function WalletSettings(props: { wallet: KeyInfo }) {
  const { addError } = useErrors();

  const [name, setName] = useState(props.wallet.name);
  const [deriveAutomatically, setDeriveAutomatically] = useState<
    boolean | null
  >(true);
  const [derivationBatchSizeText, setDerivationBatchSize] = useState<
    string | null
  >(null);

  const derivationBatchSize =
    derivationBatchSizeText === null ? null : parseInt(derivationBatchSizeText);

  const invalidDerivationBatchSize =
    derivationBatchSize === null || !isValidU32(derivationBatchSize, 1);

  const [config, setConfig] = useState<WalletConfig | null>(null);

  useEffect(() => {
    commands
      .walletConfig(props.wallet.fingerprint)
      .then(setConfig)
      .catch(addError);
  }, [props.wallet.fingerprint, addError]);

  return (
    <Card>
      <CardHeader>
        <CardTitle>
          <Trans>Wallet</Trans>
        </CardTitle>
      </CardHeader>
      <CardContent>
        <div className='grid gap-6'>
          <div className='grid gap-3'>
            <Label htmlFor='walletName'>
              <Trans>Wallet Name</Trans>
            </Label>
            <Input
              id='walletName'
              type='text'
              className='w-full'
              value={name}
              onChange={(event) => setName(event.target.value)}
              onBlur={() => {
                if (name !== config?.name) {
                  if (config) {
                    setConfig({ ...config, name });
                  }
                  if (name)
                    commands
                      .renameKey({
                        fingerprint: props.wallet.fingerprint,
                        name,
                      })
                      .catch(addError);
                }
              }}
            />
          </div>
          <div className='flex items-center space-x-2'>
            <Switch
              id='generate-addresses'
              checked={
                deriveAutomatically ?? config?.derive_automatically ?? true
              }
              onCheckedChange={(checked) => {
                commands
                  .setDeriveAutomatically({
                    fingerprint: props.wallet.fingerprint,
                    derive_automatically: checked,
                  })
                  .catch(addError)
                  .finally(() => setDeriveAutomatically(checked));
              }}
            />
            <Label htmlFor='generate-addresses'>
              <Trans>Generate addresses automatically</Trans>
            </Label>
          </div>
          <div className='grid gap-3'>
            <Label htmlFor='address-batch-size'>
              <Trans>Address Batch Size</Trans>
            </Label>
            <Input
              id='address-batch-size'
              type='number'
              className='w-full'
              value={
                derivationBatchSizeText ?? config?.derivation_batch_size ?? 500
              }
              disabled={!(deriveAutomatically ?? config?.derive_automatically)}
              onChange={(event) => setDerivationBatchSize(event.target.value)}
              onBlur={() => {
                if (invalidDerivationBatchSize) return;

                if (derivationBatchSize !== config?.derivation_batch_size) {
                  if (config) {
                    setConfig({
                      ...config,
                      derivation_batch_size: derivationBatchSize,
                    });
                  }
                  commands
                    .setDerivationBatchSize({
                      fingerprint: props.wallet.fingerprint,
                      derivation_batch_size: derivationBatchSize,
                    })
                    .catch(addError);
                }
              }}
            />
          </div>
        </div>
      </CardContent>
    </Card>
  );
}<|MERGE_RESOLUTION|>--- conflicted
+++ resolved
@@ -16,10 +16,10 @@
 } from '@/components/ui/select';
 import { Switch } from '@/components/ui/switch';
 import { useLanguage } from '@/contexts/LanguageContext';
+import { useWallet } from '@/contexts/WalletContext';
 import { useDefaultOfferExpiry } from '@/hooks/useDefaultOfferExpiry';
 import { useErrors } from '@/hooks/useErrors';
 import { useScannerOrClipboard } from '@/hooks/useScannerOrClipboard';
-import { useWallet } from '@/contexts/WalletContext';
 import { useWalletConnect } from '@/hooks/useWalletConnect';
 import { clearState, fetchState } from '@/state';
 import { t } from '@lingui/core/macro';
@@ -28,6 +28,7 @@
 import { isAvailable, scan } from '@tauri-apps/plugin-nfc';
 import { platform } from '@tauri-apps/plugin-os';
 import { useContext, useEffect, useState } from 'react';
+import { useNavigate } from 'react-router-dom';
 import { DarkModeContext } from '../App';
 import {
   commands,
@@ -37,7 +38,6 @@
   WalletConfig,
 } from '../bindings';
 import { isValidU32 } from '../validation';
-import { useNavigate } from 'react-router-dom';
 
 export interface DefaultOfferExpiry {
   enabled: boolean;
@@ -49,13 +49,10 @@
 export default function Settings() {
   const { wallet } = useWallet();
   const [version, setVersion] = useState<string | null>(null);
-<<<<<<< HEAD
   const [isNfcEnabled, setIsNfcEnabled] = useState(false);
 
   const isMobile = platform() === 'ios' || platform() === 'android';
-=======
   const navigate = useNavigate();
->>>>>>> 2b4fc647
 
   useEffect(() => {
     getVersion().then(setVersion);
