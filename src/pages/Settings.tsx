--- conflicted
+++ resolved
@@ -33,9 +33,7 @@
 } from '../bindings';
 import { isValidU32 } from '../validation';
 import { getVersion } from '@tauri-apps/api/app';
-<<<<<<< HEAD
 import { useNavigate } from 'react-router-dom';
-=======
 import { useDefaultOfferExpiry } from '@/hooks/useDefaultOfferExpiry';
 
 export interface DefaultOfferExpiry {
@@ -44,7 +42,6 @@
   hours: string;
   minutes: string;
 }
->>>>>>> eb5f5082
 
 export default function Settings() {
   const { wallet } = useWallet();
