import Container from '@/components/Container';
import Header from '@/components/Header';
import { ReceiveAddress } from '@/components/ReceiveAddress';
import { Alert, AlertDescription, AlertTitle } from '@/components/ui/alert';
import { useErrors } from '@/hooks/useErrors';
import { nftUri } from '@/lib/nftUri';
import { toDecimal } from '@/lib/utils';
import { useWalletState } from '@/state';
import { t } from '@lingui/core/macro';
import { Trans } from '@lingui/react/macro';
import { open } from '@tauri-apps/plugin-shell';
import BigNumber from 'bignumber.js';
import { Info } from 'lucide-react';
import { useCallback, useEffect, useState } from 'react';
import { Link, useSearchParams } from 'react-router-dom';
import {
  commands,
  events,
  PendingTransactionRecord,
  TransactionRecord,
} from '../bindings';

import { Pagination } from '@/components/Pagination';
import { useLocalStorage } from 'usehooks-ts';

export function Transactions() {
  const { addError } = useErrors();

  const [params, setParams] = useSearchParams();
  const page = parseInt(params.get('page') ?? '1');
  const setPage = (page: number) => setParams({ page: page.toString() });

  const [pageSize, setPageSize] = useLocalStorage('transactionsPageSize', 8);

  // TODO: Show pending transactions
  const [_pending, setPending] = useState<PendingTransactionRecord[]>([]);
  const [transactions, setTransactions] = useState<TransactionRecord[]>([]);
  const [total, setTotal] = useState(0);

  const updateTransactions = useCallback(async () => {
    commands
      .getPendingTransactions({})
      .then((data) => setPending(data.transactions))
      .catch(addError);

    commands
      .getTransactions({ offset: (page - 1) * pageSize, limit: pageSize })
      .then((data) => {
        setTransactions(data.transactions);
        setTotal(data.total);
      })
      .catch(addError);
  }, [addError, page, pageSize]);

  useEffect(() => {
    updateTransactions();

    const unlisten = events.syncEvent.listen((data) => {
      switch (data.payload.type) {
        case 'coin_state':
        case 'cat_info':
        case 'did_info':
        case 'nft_data':
        case 'puzzle_batch_synced':
          updateTransactions();
      }
    });

    return () => {
      unlisten.then((u) => u());
    };
  }, [updateTransactions]);

  return (
    <>
      <Header title={t`Transactions`}>
        <ReceiveAddress />
      </Header>
      <Container>
        {transactions.length === 0 && (
          <Alert className='mb-4'>
            <Info className='h-4 w-4' />
            <AlertTitle>
              <Trans>Note</Trans>
            </AlertTitle>
            <AlertDescription>
              <Trans>You have not made any transactions yet.</Trans>
            </AlertDescription>
          </Alert>
        )}

        <Pagination
          total={total}
          page={page}
          onPageChange={setPage}
          pageSize={pageSize}
          onPageSizeChange={setPageSize}
        />

        {transactions.length > 0 && (
<<<<<<< HEAD
          <div className='flex flex-col gap-2 my-2'>
=======
          <div className='flex flex-col gap-2 mt-4'>
>>>>>>> a31d8eee
            {transactions.map((transaction, i) => {
              return <Transaction key={i} transaction={transaction} />;
            })}
          </div>
        )}
        {total > pageSize && (
          <Pagination
            total={total}
            page={page}
            onPageChange={setPage}
            pageSize={pageSize}
            onPageSizeChange={setPageSize}
          />
        )}
      </Container>
    </>
  );
}

interface TransactionProps {
  transaction: TransactionRecord;
}

function Transaction({ transaction }: TransactionProps) {
  let xch = BigNumber(0);
  const cats: Record<string, TransactionCat> = {};
  const nfts: Record<string, TransactionNft> = {};

  const transactionHeight = transaction.height;
  const transactionSpentCount = transaction.spent.length;
  const transactionCreatedCount = transaction.created.length;

  for (const [coins, add] of [
    [transaction.created, true],
    [transaction.spent, false],
  ] as const) {
    for (const coin of coins) {
      switch (coin.type) {
        case 'xch': {
          if (add) {
            xch = xch.plus(coin.amount);
          } else {
            xch = xch.minus(coin.amount);
          }
          break;
        }
        case 'cat': {
          const existing = cats[coin.asset_id] || {
            amount: BigNumber(0),
            name: coin.name,
            ticker: coin.ticker,
            icon_url: coin.icon_url,
          };
          if (add) {
            existing.amount = existing.amount.plus(coin.amount);
          } else {
            existing.amount = existing.amount.minus(coin.amount);
          }
          cats[coin.asset_id] = existing;
          break;
        }
        case 'nft': {
          nfts[coin.launcher_id] = {
            name: coin.name,
            image_mime_type: coin.image_mime_type,
            image_data: coin.image_data,
            exists: add,
          };
          break;
        }
      }
    }
  }

  const assets = { xch, cats, nfts };

  return (
    <Link
      to={`/transactions/${transactionHeight}`}
      className='flex items-center gap-2 p-4 rounded-sm bg-neutral-100 dark:bg-neutral-900'
    >
      <div className='flex justify-between'>
        <div className='grid grid-cols-1 md:grid-cols-3 gap-4'>
          <div className='flex flex-col gap-1'>
            <div
              className='text-blue-700 dark:text-blue-300 cursor-pointer'
              onClick={(event) => {
                event.preventDefault();
                open(`https://spacescan.io/block/${transactionHeight}`);
              }}
            >
              <Trans>Block #{transactionHeight}</Trans>
            </div>
            <div className='text-sm text-muted-foreground md:w-[120px]'>
              <Trans>
                {transactionSpentCount} inputs, {transactionCreatedCount}{' '}
                outputs
              </Trans>
            </div>
          </div>
          <AssetPreview label={t`Sent`} assets={assets} />
          <AssetPreview label={t`Received`} assets={assets} created />
        </div>
      </div>
    </Link>
  );
}

interface TransactionCat {
  amount: BigNumber;
  name: string | null;
  ticker: string | null;
  icon_url: string | null;
}

interface TransactionNft {
  name: string | null;
  image_mime_type: string | null;
  image_data: string | null;
  exists: boolean;
}

interface TransactionAssets {
  xch: BigNumber;
  cats: Record<string, TransactionCat>;
  nfts: Record<string, TransactionNft>;
}

interface AssetPreviewProps {
  label: string;
  assets: TransactionAssets;
  created?: boolean;
}

function AssetPreview({ label, assets, created }: AssetPreviewProps) {
  const walletState = useWalletState();

  const showXch =
    (assets.xch.isGreaterThan(0) && created) ||
    (assets.xch.isLessThan(0) && !created);

  const filteredCats = Object.entries(assets.cats).filter(
    ([_, cat]) => cat.amount.isLessThan(0) === !created,
  );

  const filteredNfts = Object.entries(assets.nfts).filter(
    ([_, nft]) => nft.exists === !!created,
  );

  return (
    <div className='flex flex-col gap-1 md:w-[150px] lg:w-[200px] xl:w-[300px]'>
      <div>{label}</div>

      {!showXch && filteredCats.length === 0 && filteredNfts.length === 0 && (
        <div className='text-sm text-muted-foreground truncate'>
          <Trans>None</Trans>
        </div>
      )}

      {showXch && (
        <div className='flex items-center gap-2'>
          <img src='https://icons.dexie.space/xch.webp' className='w-8 h-8' />

          <div className='text-sm text-muted-foreground break-all'>
            {toDecimal(
              assets.xch.abs().toString(),
              walletState.sync.unit.decimals,
            )}{' '}
            <span className='break-normal'>{walletState.sync.unit.ticker}</span>
          </div>
        </div>
      )}
      {filteredCats.map(([_, cat]) => (
        <div className='flex items-center gap-2'>
          <img src={cat.icon_url!} className='w-8 h-8' />

          <div className='text-sm text-muted-foreground break-all'>
            {toDecimal(cat.amount.abs().toString(), 3)}{' '}
            <span className='break-normal'>
              {cat.ticker ?? cat.name ?? 'CAT'}
            </span>
          </div>
        </div>
      ))}
      {filteredNfts.map(([_, nft]) => (
        <div className='flex items-center gap-2'>
          <img
            src={nftUri(nft.image_mime_type, nft.image_data)}
            className='w-8 h-8'
          />

          <div className='text-sm text-muted-foreground'>
            {nft.name ?? t`Unknown`}
          </div>
        </div>
      ))}
    </div>
  );
}<|MERGE_RESOLUTION|>--- conflicted
+++ resolved
@@ -98,11 +98,7 @@
         />
 
         {transactions.length > 0 && (
-<<<<<<< HEAD
-          <div className='flex flex-col gap-2 my-2'>
-=======
-          <div className='flex flex-col gap-2 mt-4'>
->>>>>>> a31d8eee
+          <div className='flex flex-col gap-2 my-4'>
             {transactions.map((transaction, i) => {
               return <Transaction key={i} transaction={transaction} />;
             })}
