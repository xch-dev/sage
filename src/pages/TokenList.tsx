import Container from '@/components/Container';
import Header from '@/components/Header';
import { ReceiveAddress } from '@/components/ReceiveAddress';
import { Alert, AlertDescription, AlertTitle } from '@/components/ui/alert';
import { Button } from '@/components/ui/button';
import { Card, CardContent, CardHeader, CardTitle } from '@/components/ui/card';
import {
  DropdownMenu,
  DropdownMenuContent,
  DropdownMenuGroup,
  DropdownMenuItem,
  DropdownMenuTrigger,
} from '@/components/ui/dropdown-menu';
import { Switch } from '@/components/ui/switch';
import { useErrors } from '@/hooks/useErrors';
import { usePrices } from '@/hooks/usePrices';
import { useTokenParams } from '@/hooks/useTokenParams';
import { toDecimal } from '@/lib/utils';
import {
  ArrowDown10,
  ArrowDownAz,
  Coins,
  InfoIcon,
<<<<<<< HEAD
  SearchIcon,
  XIcon,
=======
  CircleDollarSign,
  CircleSlash,
>>>>>>> 98b43eba
} from 'lucide-react';
import { useCallback, useEffect, useMemo, useState } from 'react';
import { Link, useNavigate } from 'react-router-dom';
import { CatRecord, commands, events } from '../bindings';
import { useWalletState } from '../state';
import { Trans } from '@lingui/react/macro';
<<<<<<< HEAD
import { Input } from '@/components/ui/input';
=======
import { t } from '@lingui/core/macro';
>>>>>>> 98b43eba

enum TokenView {
  Name = 'name',
  Balance = 'balance',
}

export function TokenList() {
  const navigate = useNavigate();
  const walletState = useWalletState();
  const { getBalanceInUsd } = usePrices();
  const { addError } = useErrors();
  const [params, setParams] = useTokenParams();
  const { view, showHidden, showZeroBalance } = params;
  const [cats, setCats] = useState<CatRecord[]>([]);

  const catsWithBalanceInUsd = useMemo(
    () =>
      cats.map((cat) => {
        const balance = Number(toDecimal(cat.balance, 3));
        const usdValue = parseFloat(
          getBalanceInUsd(cat.asset_id, balance.toString()),
        );
        return {
          ...cat,
          balanceInUsd: usdValue,
          sortValue: usdValue,
        };
      }),
    [cats, getBalanceInUsd],
  );

  const sortedCats = catsWithBalanceInUsd.sort((a, b) => {
    if (a.visible && !b.visible) return -1;
    if (!a.visible && b.visible) return 1;

    if (view === TokenView.Balance) {
      if (a.balanceInUsd === 0 && b.balanceInUsd === 0) {
        return (
          Number(toDecimal(b.balance, 3)) - Number(toDecimal(a.balance, 3))
        );
      }
      return b.sortValue - a.sortValue;
    }

    const aName = a.name || 'Unknown CAT';
    const bName = b.name || 'Unknown CAT';

    if (aName === 'Unknown CAT' && bName !== 'Unknown CAT') return 1;
    if (bName === 'Unknown CAT' && aName !== 'Unknown CAT') return -1;

    return aName.localeCompare(bName);
  });

<<<<<<< HEAD
  const filteredCats = sortedCats.filter((cat) => {
    if (!showHidden && !cat.visible) {
      return false;
    }

    if (params.search) {
      const searchTerm = params.search.toLowerCase();
      const name = (cat.name || 'Unknown CAT').toLowerCase();
      const ticker = (cat.ticker || '').toLowerCase();
      return name.includes(searchTerm) || ticker.includes(searchTerm);
    }

    return true;
  });

=======
  const visibleCats = sortedCats.filter(
    (cat) =>
      (showHidden || cat.visible) &&
      (showZeroBalance || Number(toDecimal(cat.balance, 3)) > 0),
  );
>>>>>>> 98b43eba
  const hasHiddenAssets = !!sortedCats.find((cat) => !cat.visible);

  const updateCats = useCallback(
    () =>
      commands
        .getCats({})
        .then((data) => setCats(data.cats))
        .catch(addError),
    [addError],
  );

  useEffect(() => {
    updateCats();

    const unlisten = events.syncEvent.listen((event) => {
      const type = event.payload.type;

      if (
        type === 'coin_state' ||
        type === 'puzzle_batch_synced' ||
        type === 'cat_info'
      ) {
        updateCats();
      }
    });

    return () => {
      unlisten.then((u) => u());
    };
  }, [updateCats]);

  return (
    <>
      <Header title={<Trans>Assets</Trans>}>
        <div className='flex items-center gap-2'>
<<<<<<< HEAD
=======
          <TokenSortDropdown
            view={view}
            setView={(view) => setParams({ view })}
          />
          <Button
            variant='outline'
            size='icon'
            onClick={() => setParams({ showZeroBalance: !showZeroBalance })}
            className={!showZeroBalance ? 'text-muted-foreground' : ''}
            title={
              showZeroBalance ? t`Hide zero balances` : t`Show zero balances`
            }
          >
            {showZeroBalance ? (
              <CircleDollarSign className='h-4 w-4' />
            ) : (
              <CircleSlash className='h-4 w-4' />
            )}
          </Button>
>>>>>>> 98b43eba
          <ReceiveAddress />
        </div>
      </Header>
      <Container>
        <Button onClick={() => navigate('/wallet/issue-token')}>
          <Coins className='h-4 w-4 mr-2' /> <Trans>Issue Token</Trans>
        </Button>

        <div className='flex items-center justify-between gap-2 mt-4'>
          <div className='relative flex-1'>
            <div className='relative'>
              <SearchIcon className='absolute left-2 top-1/2 h-4 w-4 -translate-y-1/2 text-muted-foreground' />
              <Input
                value={params.search}
                onChange={(e) => setParams({ search: e.target.value })}
                className='w-full pl-8 pr-8'
              />
            </div>
            {params.search && (
              <Button
                variant='ghost'
                size='icon'
                className='absolute right-0 top-0 h-full px-2 hover:bg-transparent'
                onClick={() => setParams({ search: '' })}
              >
                <XIcon className='h-4 w-4' />
              </Button>
            )}
          </div>
          <TokenSortDropdown
            view={view}
            setView={(view) => setParams({ view })}
          />
        </div>

        {walletState.sync.synced_coins < walletState.sync.total_coins && (
          <Alert className='mt-4 mb-4'>
            <InfoIcon className='h-4 w-4' />
            <AlertTitle>
              <Trans>Syncing in progress...</Trans>
            </AlertTitle>
            <AlertDescription>
              <Trans>
                The wallet is still syncing. Balances may not be accurate until
                it completes.
              </Trans>
            </AlertDescription>
          </Alert>
        )}

        <div className='flex items-center gap-4 my-4'>
          {hasHiddenAssets && (
            <div className='flex items-center gap-2'>
              <label htmlFor='viewHidden'>
                <Trans>View hidden</Trans>
              </label>
              <Switch
                id='viewHidden'
                checked={showHidden}
                onCheckedChange={(value) => setParams({ showHidden: value })}
              />
            </div>
          )}
        </div>

        <div className='mt-4 grid gap-2 md:gap-4 grid-cols-1 sm:grid-cols-2 lg:grid-cols-3 xl:grid-cols-4'>
          <Link to={`/wallet/token/xch`}>
            <Card className='transition-colors hover:bg-neutral-50 dark:hover:bg-neutral-900'>
              <CardHeader className='flex flex-row items-center justify-between space-y-0 pb-2'>
                <CardTitle className='text-md font-medium'>Chia</CardTitle>
                <img
                  alt={`XCH logo`}
                  className='h-6 w-6'
                  src='https://icons.dexie.space/xch.webp'
                />
              </CardHeader>
              <CardContent>
                <div className='text-2xl font-medium truncate'>
                  {toDecimal(
                    walletState.sync.balance,
                    walletState.sync.unit.decimals,
                  )}
                </div>
                <div className='text-sm text-neutral-500'>
                  ~$
                  {getBalanceInUsd(
                    'xch',
                    toDecimal(
                      walletState.sync.balance,
                      walletState.sync.unit.decimals,
                    ),
                  )}
                </div>
              </CardContent>
            </Card>
          </Link>
          {filteredCats.map((cat) => (
            <Link key={cat.asset_id} to={`/wallet/token/${cat.asset_id}`}>
              <Card
                className={`transition-colors hover:bg-neutral-50 dark:hover:bg-neutral-900 ${!cat.visible ? 'opacity-50 grayscale' : ''}`}
              >
                <CardHeader className='flex flex-row items-center justify-between space-y-0 pb-2 space-x-2'>
                  <CardTitle className='text-md font-medium truncate'>
                    {cat.name || 'Unknown CAT'}
                  </CardTitle>
                  {cat.icon_url && (
                    <img
                      alt={`${cat.asset_id} logo`}
                      className='h-6 w-6'
                      src={cat.icon_url}
                    />
                  )}
                </CardHeader>
                <CardContent>
                  <div className='text-2xl font-medium truncate'>
                    {toDecimal(cat.balance, 3)} {cat.ticker ?? ''}
                  </div>
                  <div className='text-sm text-neutral-500'>
                    ~${cat.balanceInUsd}
                  </div>
                </CardContent>
              </Card>
            </Link>
          ))}
        </div>
      </Container>
    </>
  );
}

function TokenSortDropdown({
  view,
  setView,
}: {
  view: TokenView;
  setView: (view: TokenView) => void;
}) {
  return (
    <DropdownMenu>
      <DropdownMenuTrigger asChild>
        <Button variant='outline' size='icon'>
          {view === TokenView.Balance ? (
            <ArrowDown10 className='h-4 w-4' />
          ) : (
            <ArrowDownAz className='h-4 w-4' />
          )}
        </Button>
      </DropdownMenuTrigger>

      <DropdownMenuContent align='end'>
        <DropdownMenuGroup>
          <DropdownMenuItem
            className='cursor-pointer'
            onClick={(e) => {
              e.stopPropagation();
              setView(TokenView.Name);
            }}
          >
            <ArrowDownAz className='mr-2 h-4 w-4' />
            <span>
              <Trans>Sort Alphabetically</Trans>
            </span>
          </DropdownMenuItem>

          <DropdownMenuItem
            className='cursor-pointer'
            onClick={(e) => {
              e.stopPropagation();
              setView(TokenView.Balance);
            }}
          >
            <ArrowDown10 className='mr-2 h-4 w-4' />
            <span>
              <Trans>Sort by Balance</Trans>
            </span>
          </DropdownMenuItem>
        </DropdownMenuGroup>
      </DropdownMenuContent>
    </DropdownMenu>
  );
}<|MERGE_RESOLUTION|>--- conflicted
+++ resolved
@@ -21,24 +21,16 @@
   ArrowDownAz,
   Coins,
   InfoIcon,
-<<<<<<< HEAD
-  SearchIcon,
-  XIcon,
-=======
   CircleDollarSign,
   CircleSlash,
->>>>>>> 98b43eba
 } from 'lucide-react';
 import { useCallback, useEffect, useMemo, useState } from 'react';
 import { Link, useNavigate } from 'react-router-dom';
 import { CatRecord, commands, events } from '../bindings';
 import { useWalletState } from '../state';
 import { Trans } from '@lingui/react/macro';
-<<<<<<< HEAD
 import { Input } from '@/components/ui/input';
-=======
 import { t } from '@lingui/core/macro';
->>>>>>> 98b43eba
 
 enum TokenView {
   Name = 'name',
@@ -92,7 +84,6 @@
     return aName.localeCompare(bName);
   });
 
-<<<<<<< HEAD
   const filteredCats = sortedCats.filter((cat) => {
     if (!showHidden && !cat.visible) {
       return false;
@@ -108,13 +99,11 @@
     return true;
   });
 
-=======
   const visibleCats = sortedCats.filter(
     (cat) =>
       (showHidden || cat.visible) &&
       (showZeroBalance || Number(toDecimal(cat.balance, 3)) > 0),
   );
->>>>>>> 98b43eba
   const hasHiddenAssets = !!sortedCats.find((cat) => !cat.visible);
 
   const updateCats = useCallback(
@@ -150,28 +139,6 @@
     <>
       <Header title={<Trans>Assets</Trans>}>
         <div className='flex items-center gap-2'>
-<<<<<<< HEAD
-=======
-          <TokenSortDropdown
-            view={view}
-            setView={(view) => setParams({ view })}
-          />
-          <Button
-            variant='outline'
-            size='icon'
-            onClick={() => setParams({ showZeroBalance: !showZeroBalance })}
-            className={!showZeroBalance ? 'text-muted-foreground' : ''}
-            title={
-              showZeroBalance ? t`Hide zero balances` : t`Show zero balances`
-            }
-          >
-            {showZeroBalance ? (
-              <CircleDollarSign className='h-4 w-4' />
-            ) : (
-              <CircleSlash className='h-4 w-4' />
-            )}
-          </Button>
->>>>>>> 98b43eba
           <ReceiveAddress />
         </div>
       </Header>
