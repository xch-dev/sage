--- conflicted
+++ resolved
@@ -1,11 +1,7 @@
 import { commands, NetworkKind, NftCollectionRecord } from '@/bindings';
 import { AddressItem } from '@/components/AddressItem';
 import Container from '@/components/Container';
-<<<<<<< HEAD
-import { CopyBox } from '@/components/CopyBox';
 import { DidInfo } from '@/components/DidInfo';
-=======
->>>>>>> fc59d36e
 import Header from '@/components/Header';
 import { LabeledItem } from '@/components/LabeledItem';
 import { Button } from '@/components/ui/button';
@@ -407,31 +403,7 @@
                 </CardTitle>
               </CardHeader>
               <CardContent className='space-y-4'>
-<<<<<<< HEAD
                 <DidInfo did={collection.did_id} title={t`Minter DID`} />
-=======
-                <AddressItem
-                  label={t`Minter DID`}
-                  address={collection.did_id}
-                />
-                {minterProfile && (
-                  <div
-                    className='flex items-center gap-2 mt-2 cursor-pointer text-blue-700 dark:text-blue-300 hover:underline'
-                    onClick={() =>
-                      openUrl(`https://mintgarden.io/${collection.did_id}`)
-                    }
-                  >
-                    {minterProfile.avatar_uri && (
-                      <img
-                        src={minterProfile.avatar_uri}
-                        alt={`${minterProfile.name} avatar`}
-                        className='w-6 h-6 rounded-full'
-                      />
-                    )}
-                    <div className='text-sm'>{minterProfile.name}</div>
-                  </div>
-                )}
->>>>>>> fc59d36e
               </CardContent>
             </Card>
 
