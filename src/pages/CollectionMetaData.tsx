import { commands, NetworkKind, NftCollectionRecord } from '@/bindings';
import Container from '@/components/Container';
import { CopyBox } from '@/components/CopyBox';
import Header from '@/components/Header';
import { DidInfo } from '@/components/DidInfo';
import { Button } from '@/components/ui/button';
import { Card, CardContent, CardHeader, CardTitle } from '@/components/ui/card';
import { CustomError } from '@/contexts/ErrorContext';
import { useErrors } from '@/hooks/useErrors';
import spacescanLogo from '@/images/spacescan-logo-192.png';
import { t } from '@lingui/core/macro';
import { Trans } from '@lingui/react/macro';
import { openUrl } from '@tauri-apps/plugin-opener';
import { ExternalLink, FileImage, Info, Tag, Users } from 'lucide-react';
import { useEffect, useState } from 'react';
import { useParams } from 'react-router-dom';
import { toast } from 'react-toastify';

interface MetadataContent {
  collection?: {
    attributes: AttributeType[];
  };
}

interface AttributeType {
  type: string;
  value: string;
}

export default function CollectionMetaData() {
  const { collection_id } = useParams();
  const { addError } = useErrors();
  const [collection, setCollection] = useState<NftCollectionRecord | null>(
    null,
  );
  const [metadataContent, setMetadataContent] =
    useState<MetadataContent | null>(null);
  const [loading, setLoading] = useState(true);
  const [network, setNetwork] = useState<NetworkKind | null>(null);

  useEffect(() => {
    async function fetchData() {
      if (!collection_id) return;

      try {
        // Fetch collection data
        const collectionResponse = await commands.getNftCollection({
          collection_id: collection_id,
        });

        if (collectionResponse.collection) {
          setCollection(collectionResponse.collection);

          // Fetch first NFT in the collection
          const nftsResponse = await commands.getNfts({
            collection_id: collection_id,
            offset: 0,
            limit: 1,
            sort_mode: 'name',
            include_hidden: true,
          });

          if (nftsResponse.nfts.length > 0) {
            const nft = nftsResponse.nfts[0];

            // Find first HTTPS metadata URI
            const httpsUri = nft.metadata_uris.find((uri) =>
              uri.startsWith('https://'),
            );
            if (httpsUri) {
              try {
                const response = await fetch(httpsUri);
                const json = await response.json();
                setMetadataContent(json);
              } catch (error) {
                console.error('Failed to fetch metadata content:', error);
              }
            }
          }
        }
      } catch (error: unknown) {
        addError(error as CustomError);
      } finally {
        setLoading(false);
      }
    }

    fetchData();
  }, [collection_id, addError]);

  useEffect(() => {
    commands
      .getNetwork({})
      .then((data) => setNetwork(data.kind))
      .catch(addError);
  }, [addError]);

  // Find banner URL from attributes if it exists
  const getBannerUrl = () => {
    if (!metadataContent?.collection) return null;
    const attributes = metadataContent.collection.attributes;
    if (!Array.isArray(attributes)) return null;

    const bannerAttr = attributes.find(
      (attr) =>
        typeof attr === 'object' &&
        attr !== null &&
        'type' in attr &&
        'value' in attr &&
        attr.type === 'banner' &&
        typeof attr.value === 'string',
    );

    return bannerAttr?.value || null;
  };

  if (loading) {
    return (
      <>
        <Header title={t`Loading Collection...`} />
        <Container>
          <div className='animate-pulse'>
            <div className='h-32 w-32 bg-neutral-200 dark:bg-neutral-800 rounded-lg mx-auto mb-4' />
            <div className='h-8 bg-neutral-200 dark:bg-neutral-800 rounded w-3/4 mx-auto mb-4' />
            <div className='h-4 bg-neutral-200 dark:bg-neutral-800 rounded w-1/2 mx-auto' />
          </div>
        </Container>
      </>
    );
  }

  if (!collection) {
    return (
      <>
        <Header title={t`Collection Not Found`} />
        <Container>
          <div className='text-center'>
            <h2 className='text-xl font-semibold mb-2'>
              <Trans>No Collection Found</Trans>
            </h2>
            <p>
              <Trans>This collection ID does not exist.</Trans>
            </p>
          </div>
        </Container>
      </>
    );
  }

  const renderMetadataValue = (value: unknown): JSX.Element => {
    // Helper function to render a string that might be a link
    const renderPossibleLink = (str: string, isDescription = false) => {
      if (str.match(/^(https?|ipfs|data):\/\/\S+/i)) {
        return (
          <div
            className='text-blue-700 dark:text-blue-300 cursor-pointer hover:underline truncate'
            onClick={() => openUrl(str)}
          >
            {str}
          </div>
        );
      }
      return <div className={isDescription ? '' : 'break-all'}>{str}</div>;
    };

    if (typeof value === 'string') {
      return renderPossibleLink(value);
    }
    if (typeof value === 'number' || typeof value === 'boolean') {
      return <span>{String(value)}</span>;
    }
    if (Array.isArray(value)) {
      // Special handling for attributes array
      if (
        value.length > 0 &&
        value.every(
          (item) =>
            typeof item === 'object' &&
            item !== null &&
            'type' in item &&
            'value' in item,
        )
      ) {
        const sortedAttributes = [...value].sort((a, b) =>
          a.type.toLowerCase().localeCompare(b.type.toLowerCase()),
        );

        return (
          <div className='grid grid-cols-2 gap-2'>
            {sortedAttributes.map((item) => (
              <div
                key={item.type}
                className='px-2 py-1 border-2 rounded-lg'
                title={item.value}
              >
                <h6 className='text-sm font-semibold truncate'>{item.type}</h6>
                {typeof item.value === 'string' &&
                item.value.match(/^(https?|ipfs|data):\/\/\S+/i) ? (
                  <div
                    onClick={() => openUrl(item.value)}
                    className='text-sm break-all text-blue-700 dark:text-blue-300 cursor-pointer hover:underline truncate'
                  >
                    {item.value}
                  </div>
                ) : (
                  <div className='text-sm break-all'>{item.value}</div>
                )}
              </div>
            ))}
          </div>
        );
      }
      // Default array handling for non-attribute arrays
      return (
        <ul className='list-disc pl-4'>
          {value.map((item) => (
            <li
              key={item.type}
              className={typeof item === 'string' ? 'break-all' : ''}
            >
              {renderMetadataValue(item)}
            </li>
          ))}
        </ul>
      );
    }
    if (typeof value === 'object' && value !== null) {
      // Special handling for single attribute object with type and value
      if (
        'type' in value &&
        'value' in value &&
        typeof value.type === 'string' &&
        typeof value.value === 'string'
      ) {
        return (
          <span>
            <span className='font-bold'>{value.type}</span>:{' '}
            {renderPossibleLink(value.value, value.type === 'description')}
          </span>
        );
      }
      return (
        <div className='pl-4'>
          {Object.entries(value).map(([key, val]) => (
            <div key={key} className='mb-2'>
              <span className='font-medium'>{key}: </span>
              {renderMetadataValue(val)}
            </div>
          ))}
        </div>
      );
    }
    return <span>null</span>;
  };

  const collectionName = collection.name || t`Unnamed Collection`;

  return (
    <>
      <Header title={collection?.name ?? t`Unknown Collection`} />
      <Container>
        {/* Collection Preview */}
        <Card className='mb-6'>
          <CardHeader>
            <CardTitle className='flex items-center gap-2'>
              <FileImage className='h-5 w-5' />
              <Trans>Collection Preview</Trans>
            </CardTitle>
          </CardHeader>
          <CardContent>
            <div className='flex flex-col md:flex-row gap-6 items-start'>
              <div className='flex-shrink-0 w-full md:w-auto md:max-w-[300px]'>
                <div className='relative'>
                  {getBannerUrl() && (
                    <div className='w-full h-48 mb-4 rounded-lg overflow-hidden'>
                      <img
                        src={getBannerUrl() ?? ''}
                        alt={t`Banner for ${collectionName}`}
                        className='w-full h-full object-cover'
                      />
                    </div>
                  )}
                  <div
                    className={`mx-auto max-w-[200px] ${getBannerUrl() ? '-mt-24 relative z-10' : ''}`}
                  >
                    {collection.icon ? (
                      <div className='rounded-lg overflow-hidden bg-white dark:bg-neutral-900 shadow-lg'>
                        <img
                          src={collection.icon}
                          alt={t`Icon for ${collectionName}`}
                          className='w-full aspect-square object-contain'
                        />
                      </div>
                    ) : (
                      <div className='w-full aspect-square bg-neutral-100 dark:bg-neutral-800 rounded-lg flex items-center justify-center shadow-lg'>
                        <span className='text-neutral-400 dark:text-neutral-600'>
                          <Trans>No Icon</Trans>
                        </span>
                      </div>
                    )}
                  </div>
                </div>
              </div>
              <div className='flex-1 min-w-0 space-y-4'>
                {/* Description */}
                {metadataContent?.collection?.attributes?.find(
                  (attr: AttributeType) =>
                    attr.type.toLowerCase() === 'description',
                ) && (
                  <div>
                    <div className='text-sm font-medium text-muted-foreground'>
                      <Trans>Description</Trans>
                    </div>
                    <div className='break-words text-sm'>
                      {
                        metadataContent.collection.attributes.find(
                          (attr: AttributeType) =>
                            attr.type.toLowerCase() === 'description',
                        )?.value
                      }
                    </div>
                  </div>
                )}

                {/* Additional metadata fields */}
                {metadataContent?.collection &&
                  Object.entries(metadataContent.collection)
                    .filter(
                      ([key]) => !['name', 'id', 'attributes'].includes(key),
                    )
                    .map(([key, value]) => (
                      <div key={key}>
                        <div className='text-sm font-medium text-muted-foreground capitalize'>
                          {key}
                        </div>
                        <div className='text-sm'>
                          {renderMetadataValue(value)}
                        </div>
                      </div>
                    ))}
              </div>
            </div>
          </CardContent>
        </Card>

        <div className='grid grid-cols-1 lg:grid-cols-2 gap-6'>
          {/* Left Column */}
          <div className='space-y-6'>
            {/* Attributes */}
            {metadataContent?.collection?.attributes && (
              <Card>
                <CardHeader>
                  <CardTitle className='flex items-center gap-2'>
                    <Tag className='h-5 w-5' />
                    <Trans>Attributes</Trans>
                  </CardTitle>
                </CardHeader>
                <CardContent>
                  {renderMetadataValue(
                    metadataContent.collection.attributes.filter(
                      (attr: AttributeType) =>
                        attr.type.toLowerCase() !== 'description',
                    ),
                  )}
                </CardContent>
              </Card>
            )}
          </div>

          {/* Right Column */}
          <div className='space-y-6'>
            {/* Collection Information */}
            <Card>
              <CardHeader>
                <CardTitle className='flex items-center gap-2'>
                  <Info className='h-5 w-5' />
                  <Trans>Collection Information</Trans>
                </CardTitle>
              </CardHeader>
              <CardContent className='space-y-4'>
                <div>
                  <div className='text-sm font-medium text-muted-foreground mb-2'>
                    <Trans>Collection ID</Trans>
                  </div>
                  <CopyBox
                    title={t`Collection ID`}
                    value={collection.collection_id}
                    onCopy={() =>
                      toast.success(t`Collection ID copied to clipboard`)
                    }
                  />
                </div>

                <div>
                  <div className='text-sm font-medium text-muted-foreground mb-2'>
                    <Trans>Metadata Collection ID</Trans>
                  </div>
                  <CopyBox
                    title={t`Metadata Collection ID`}
                    value={collection.metadata_collection_id}
                    onCopy={() =>
                      toast.success(
                        t`Metadata Collection ID copied to clipboard`,
                      )
                    }
                  />
                </div>
              </CardContent>
            </Card>

<<<<<<< HEAD
            <DidInfo did={collection.did_id} title='Minter DID' />

            <div className='flex flex-col gap-1'>
              <h6 className='text-md font-bold'>
                <Trans>External Links</Trans>
              </h6>
              <Button
                variant='outline'
                onClick={() =>
                  openUrl(
                    `https://${network === 'testnet' ? 'testnet.' : ''}mintgarden.io/collections/${collection.collection_id}`,
                  )
                }
                disabled={network === 'unknown'}
              >
                <img
                  src='https://mintgarden.io/mint-logo.svg'
                  className='h-4 w-4 mr-2'
                  alt='MintGarden logo'
                />
                MintGarden
              </Button>
              <Button
                variant='outline'
                onClick={() =>
                  openUrl(
                    `https://${network === 'testnet' ? 'testnet11.' : ''}spacescan.io/collection/${collection.collection_id}`,
                  )
                }
                disabled={network === 'unknown'}
              >
                <img
                  src={spacescanLogo}
                  className='h-4 w-4 mr-2'
                  alt='Spacescan.io logo'
                />
                Spacescan.io
              </Button>
            </div>
=======
            {/* Minter Information */}
            <Card>
              <CardHeader>
                <CardTitle className='flex items-center gap-2'>
                  <Users className='h-5 w-5' />
                  <Trans>Minter Information</Trans>
                </CardTitle>
              </CardHeader>
              <CardContent className='space-y-4'>
                <div>
                  <div className='text-sm font-medium text-muted-foreground mb-2'>
                    <Trans>Minter DID</Trans>
                  </div>
                  <CopyBox
                    title={t`Minter DID`}
                    value={collection.did_id}
                    onCopy={() =>
                      toast.success(t`Minter DID copied to clipboard`)
                    }
                  />
                  {minterProfile && (
                    <div
                      className='flex items-center gap-2 mt-2 cursor-pointer text-blue-700 dark:text-blue-300 hover:underline'
                      onClick={() =>
                        openUrl(`https://mintgarden.io/${collection.did_id}`)
                      }
                    >
                      {minterProfile.avatar_uri && (
                        <img
                          src={minterProfile.avatar_uri}
                          alt={`${minterProfile.name} avatar`}
                          className='w-6 h-6 rounded-full'
                        />
                      )}
                      <div className='text-sm'>{minterProfile.name}</div>
                    </div>
                  )}
                </div>
              </CardContent>
            </Card>
>>>>>>> 28ce97bf

            {/* External Links */}
            <Card>
              <CardHeader>
                <CardTitle className='flex items-center gap-2'>
                  <ExternalLink className='h-5 w-5' />
                  <Trans>External Links</Trans>
                </CardTitle>
              </CardHeader>
              <CardContent className='space-y-3'>
                <Button
                  variant='outline'
                  className='w-full justify-start'
                  onClick={() =>
                    openUrl(
                      `https://${network === 'testnet' ? 'testnet.' : ''}mintgarden.io/collections/${collection.collection_id}`,
                    )
                  }
                  disabled={network === 'unknown'}
                >
                  <img
                    src='https://mintgarden.io/mint-logo.svg'
                    className='h-4 w-4 mr-2'
                    alt='MintGarden logo'
                  />
                  View on MintGarden
                </Button>
                <Button
                  variant='outline'
                  className='w-full justify-start'
                  onClick={() =>
                    openUrl(
                      `https://${network === 'testnet' ? 'testnet11.' : ''}spacescan.io/collection/${collection.collection_id}`,
                    )
                  }
                  disabled={network === 'unknown'}
                >
                  <img
                    src={spacescanLogo}
                    className='h-4 w-4 mr-2'
                    alt='Spacescan.io logo'
                  />
                  View on Spacescan.io
                </Button>
              </CardContent>
            </Card>
          </div>
        </div>
      </Container>
    </>
  );
}<|MERGE_RESOLUTION|>--- conflicted
+++ resolved
@@ -2,7 +2,6 @@
 import Container from '@/components/Container';
 import { CopyBox } from '@/components/CopyBox';
 import Header from '@/components/Header';
-import { DidInfo } from '@/components/DidInfo';
 import { Button } from '@/components/ui/button';
 import { Card, CardContent, CardHeader, CardTitle } from '@/components/ui/card';
 import { CustomError } from '@/contexts/ErrorContext';
@@ -408,47 +407,6 @@
               </CardContent>
             </Card>
 
-<<<<<<< HEAD
-            <DidInfo did={collection.did_id} title='Minter DID' />
-
-            <div className='flex flex-col gap-1'>
-              <h6 className='text-md font-bold'>
-                <Trans>External Links</Trans>
-              </h6>
-              <Button
-                variant='outline'
-                onClick={() =>
-                  openUrl(
-                    `https://${network === 'testnet' ? 'testnet.' : ''}mintgarden.io/collections/${collection.collection_id}`,
-                  )
-                }
-                disabled={network === 'unknown'}
-              >
-                <img
-                  src='https://mintgarden.io/mint-logo.svg'
-                  className='h-4 w-4 mr-2'
-                  alt='MintGarden logo'
-                />
-                MintGarden
-              </Button>
-              <Button
-                variant='outline'
-                onClick={() =>
-                  openUrl(
-                    `https://${network === 'testnet' ? 'testnet11.' : ''}spacescan.io/collection/${collection.collection_id}`,
-                  )
-                }
-                disabled={network === 'unknown'}
-              >
-                <img
-                  src={spacescanLogo}
-                  className='h-4 w-4 mr-2'
-                  alt='Spacescan.io logo'
-                />
-                Spacescan.io
-              </Button>
-            </div>
-=======
             {/* Minter Information */}
             <Card>
               <CardHeader>
@@ -469,27 +427,9 @@
                       toast.success(t`Minter DID copied to clipboard`)
                     }
                   />
-                  {minterProfile && (
-                    <div
-                      className='flex items-center gap-2 mt-2 cursor-pointer text-blue-700 dark:text-blue-300 hover:underline'
-                      onClick={() =>
-                        openUrl(`https://mintgarden.io/${collection.did_id}`)
-                      }
-                    >
-                      {minterProfile.avatar_uri && (
-                        <img
-                          src={minterProfile.avatar_uri}
-                          alt={`${minterProfile.name} avatar`}
-                          className='w-6 h-6 rounded-full'
-                        />
-                      )}
-                      <div className='text-sm'>{minterProfile.name}</div>
-                    </div>
-                  )}
                 </div>
               </CardContent>
             </Card>
->>>>>>> 28ce97bf
 
             {/* External Links */}
             <Card>
