msgid ""
msgstr ""
"POT-Creation-Date: 2024-12-25 09:50-0300\n"
"MIME-Version: 1.0\n"
"Content-Type: text/plain; charset=utf-8\n"
"Content-Transfer-Encoding: 8bit\n"
"X-Generator: @lingui/cli\n"
"Language: de-DE\n"
"Project-Id-Version: \n"
"Report-Msgid-Bugs-To: \n"
"PO-Revision-Date: \n"
"Last-Translator: \n"
"Language-Team: \n"
"Plural-Forms: \n"

#: src/components/Layout.tsx:128
msgid "(connecting...)"
msgstr ""

#: src/pages/DidList.tsx:89
msgid "{didsCount, plural, one {You do not currently have any DID profile. Would you like to create one?} other {You do not currently have any DID profiles. Would you like to create one?}}"
msgstr "{didsCount, plural, one {Sie haben derzeit noch kein DID-Profil. Möchten Sie eines erstellen?} other {Sie haben derzeit noch keine DID Profile. Möchten Sie eines erstellen?}}"

<<<<<<< HEAD
#: src/components/Layout.tsx:83
#: src/components/Header.tsx:131
=======
#: src/components/Layout.tsx:74
#: src/components/Header.tsx:125
>>>>>>> 2496a8b3
msgid "{peerCount, plural, one {# peer} other {# peers}}"
msgstr ""

#: src/pages/PeerList.tsx:479
msgid "{peersToDeleteCount, plural, one {Ban peer temporarily} other {Ban peers temporarily}}"
msgstr "{peersToDeleteCount, plural, one {Peer vorübergehend verbieten} other {Peers vorübergehend verbieten}}"

#: src/pages/PeerList.tsx:526
msgid "{peersToDeleteCount, plural, one {Remove Peer} other {Remove Peers}}"
msgstr "{peersToDeleteCount, plural, one {Peer entfernen} other {Peers entfernen}}"

#: src/pages/PeerList.tsx:470
msgid "{peersToDeleteCount, plural, one {This will remove the peer from your connection. If you are currently syncing against this peer, a new one will be used to replace it.} other {This will remove # peers from your connection. If you are currently syncing against these peers, new ones will be used to replace them.}}"
msgstr "{peersToDeleteCount, plural, one {Dadurch wird der Peer aus Ihrer Verbindung entfernt. Wenn Sie gerade mit diesem Peer synchronisieren, wird er durch einen neuen ersetzt.} other {Dadurch werden # Peers aus Ihrer Verbindung entfernt. Wenn Sie gerade mit diesen Peers synchronisieren, werden sie durch einen neuen ersetzt.}}"

#: src/pages/PeerList.tsx:490
msgid "{peersToDeleteCount, plural, one {Will temporarily prevent the peer from being connected to.} other {Will temporarily prevent the peers from being connected to.}}"
msgstr "{peersToDeleteCount, plural, one {Verhindert vorübergehend die Verbindung zum Peer.} other {Verhindert vorübergehend die Verbindung zu den ausgewählten Peers.}}"

#: src/components/MultiSelectActions.tsx:90
msgid "{selectedCount} selected"
msgstr "{selectedCount} ausgewählt"

#: src/pages/Transactions.tsx:190
#~ msgid "{transactionCreatedCount} created"
#~ msgstr "{transactionCreatedCount} erstellt"

#: src/pages/Transactions.tsx:189
#~ msgid "{transactionSpentCount} coins spent,"
#~ msgstr "{transactionSpentCount} ausgegebene Coins,"

#: src/pages/Transactions.tsx:199
msgid "{transactionSpentCount} inputs, {transactionCreatedCount} outputs"
msgstr ""

#: src/pages/PeerList.tsx:205
#: src/components/MultiSelectActions.tsx:95
#: src/components/AddressList.tsx:68
msgid "Actions"
msgstr "Aktionen"

#: src/pages/PeerList.tsx:333
msgid "Add new peer"
msgstr "Neuen Peer hinzufügen"

#: src/components/NftCard.tsx:378
msgid "Add NFT URL"
msgstr "NFT-URL hinzufügen"

#: src/pages/PeerList.tsx:327
msgid "Add Peer"
msgstr "Peer hinzufügen"

#: src/pages/MakeOffer.tsx:139
msgid "Add the assets you are offering."
msgstr "Fügen Sie die von Ihnen angebotenen Assets hinzu."

#: src/pages/MakeOffer.tsx:162
msgid "Add the assets you are requesting."
msgstr "Fügen Sie die angeforderten Assets hinzu."

#: src/components/NftCard.tsx:317
#: src/components/MultiSelectActions.tsx:169
msgid "Add to Offer"
msgstr ""

#: src/components/NftCard.tsx:272
#: src/components/NftCard.tsx:469
msgid "Add URL"
msgstr "URL hinzufügen"

#: src/pages/Send.tsx:216
#: src/pages/Nft.tsx:241
#: src/components/TransferDialog.tsx:81
#: src/components/AddressList.tsx:57
msgid "Address"
msgstr "Addresse"

#: src/pages/Settings.tsx:393
msgid "Address Batch Size"
msgstr "Adresse Batchgröße"

#: src/components/TransferDialog.tsx:47
msgid "Address is required"
msgstr "Adresse ist erforderlich"

#: src/components/Nav.tsx:60
#: src/components/Nav.tsx:63
msgid "Addresses"
msgstr "Adressen"

#: src/components/ConfirmationDialog.tsx:130
msgid "Advanced"
msgstr "Erweitert"

#: src/pages/ImportWallet.tsx:125
msgid "Advanced options"
msgstr ""

#: src/pages/Addresses.tsx:138
msgid "All Addresses"
msgstr "Alle Adressen"

#: src/pages/Send.tsx:250
#: src/pages/MakeOffer.tsx:545
#: src/pages/IssueToken.tsx:108
#: src/components/CoinList.tsx:109
msgid "Amount"
msgstr "Betrag"

#: src/components/OfferCard.tsx:113
#: src/components/OfferCard.tsx:158
msgid "Amount includes"
msgstr "Der Betrag enthält"

#: src/pages/Login.tsx:380
msgid "Are you sure you want to delete this wallet? This cannot be undone, and all funds will be lost unless you have saved your mnemonic phrase."
msgstr "Sind Sie sicher, dass Sie den Wallet löschen wollen? Dieser Vorgang kann nicht rückgängig gemacht werden, und Ihr gesamtes Guthaben geht verloren, solange Sie die Mnemonics nicht gespeichert haben."

#: src/pages/PeerList.tsx:464
msgid "Are you sure you want to remove {peersToDeleteCount} peers?"
msgstr "Sind Sie sicher, dass Sie {peersToDeleteCount} Peers entfernen wollen?"

#: src/pages/PeerList.tsx:462
msgid "Are you sure you want to remove the peer?"
msgstr "Sind Sie sicher, dass Sie den Peer entfernen wollen?"

#: src/pages/Login.tsx:322
msgid "Are you sure you want to resync this wallet's data? This will re-download data from the network which can take a while depending on the size of the wallet."
msgstr "Sind Sie sicher, dass Sie die Daten vom Wallet erneut synchronisieren möchten? Dadurch werden die Daten erneut aus dem Netzwerk heruntergeladen, was je nach Größe der Wallet eine Weile dauern kann."

#: src/pages/Token.tsx:376
msgid "Asset"
msgstr "Asset"

#: src/pages/TokenList.tsx:141
msgid "Assets"
msgstr "Assets"

#: src/components/NftCard.tsx:254
#: src/components/NftCard.tsx:366
#: src/components/MultiSelectActions.tsx:190
msgid "Assign Profile"
msgstr "Profil zuweisen"

<<<<<<< HEAD
#: src/components/Layout.tsx:89
#: src/components/Header.tsx:133
=======
#: src/components/Layout.tsx:75
#: src/components/Layout.tsx:126
#: src/components/Header.tsx:127
>>>>>>> 2496a8b3
msgid "at peak {peerMaxHeight}"
msgstr "bei Höchststand {peerMaxHeight}"

#: src/pages/Nft.tsx:126
msgid "Attributes"
msgstr "Attribute"

#: src/components/Header.tsx:66
#: src/components/Header.tsx:70
#: src/components/Header.tsx:169
msgid "Back"
msgstr "Zurück"

#: src/pages/Transactions.tsx:196
msgid "Block #{transactionHeight}"
msgstr "Block #{transactionHeight}"

#: src/components/MultiSelectActions.tsx:179
#~ msgid "Bulk Assign Profile"
#~ msgstr "Profil massenhaft zuweisen"

#: src/components/MultiSelectActions.tsx:199
msgid "Bulk Burn NFTs"
msgstr "Massenverbrennung von NFTs"

#: src/components/MultiSelectActions.tsx:178
msgid "Bulk Transfer NFTs"
msgstr "Massentransfer NFTs"

#: src/components/MultiSelectActions.tsx:188
#~ msgid "Bulk Unassign Profile"
#~ msgstr "Massenaufhebung der Profilzuordnung"

#: src/pages/DidList.tsx:211
#: src/components/NftCard.tsx:286
#: src/components/MultiSelectActions.tsx:136
msgid "Burn"
msgstr "Verbrennung"

#: src/components/NftCard.tsx:478
msgid "Burn NFT"
msgstr "NFT verbrennen"

#: src/pages/DidList.tsx:310
msgid "Burn Profile"
msgstr "Profil verbrennen"

#: src/pages/CreateWallet.tsx:174
msgid "By disabling this you are creating a cold wallet, with no ability to sign transactions. The mnemonic will need to be saved elsewhere."
msgstr "Wenn Sie diese Funktion deaktivieren, erstellen Sie ein Cold Wallet, in dem keine Transaktionen signiert werden können. Die Mnemonik muss an einder andereren Stelle gespeichert werden."

#: src/pages/Token.tsx:464
#: src/pages/Token.tsx:677
#: src/pages/Token.tsx:745
#: src/pages/PeerList.tsx:305
#: src/pages/PeerList.tsx:359
#: src/pages/PeerList.tsx:508
<<<<<<< HEAD
#: src/pages/Offers.tsx:314
#: src/pages/Offers.tsx:375
=======
#: src/pages/Offers.tsx:302
#: src/pages/Offers.tsx:363
>>>>>>> 2496a8b3
#: src/pages/Login.tsx:361
#: src/pages/Login.tsx:389
#: src/pages/Login.tsx:439
#: src/pages/DidList.tsx:291
#: src/pages/CreateWallet.tsx:252
#: src/pages/Addresses.tsx:209
#: src/components/TransferDialog.tsx:114
#: src/components/NftCard.tsx:466
#: src/components/FeeOnlyDialog.tsx:98
#: src/components/ConfirmationDialog.tsx:242
#: src/components/AssignNftDialog.tsx:151
msgid "Cancel"
msgstr "Abbrechen"

#: src/pages/MakeOffer.tsx:300
msgid "Cancel Offer"
msgstr "Offer Abbrechen"

#: src/pages/Offers.tsx:197
#~ msgid "Cancelled"
#~ msgstr "Abgebrochen"

#: src/components/OfferCard.tsx:127
#~ msgid "CAT"
#~ msgstr "CAT"

#: src/components/OfferCard.tsx:143
msgid "CAT icon"
msgstr "CAT Symbol"

#: src/components/ConfirmationDialog.tsx:159
msgid "Change"
msgstr "Ändern"

#: src/pages/TokenList.tsx:167
#: src/pages/TokenList.tsx:168
msgid "Clear search"
msgstr ""

#: src/components/CoinList.tsx:84
msgid "Coin"
msgstr "Coin"

#: src/pages/Nft.tsx:248
msgid "Coin Id"
msgstr "Coin Id"

#: src/pages/Transaction.tsx:97
msgid "Coin with id {coinId}"
msgstr ""

#: src/pages/Token.tsx:604
msgid "Coins"
msgstr "Coins"

#: src/pages/Login.tsx:304
msgid "Cold Wallet"
msgstr "Cold Wallet"

#: src/components/Layout.tsx:217
#: src/components/Layout.tsx:228
msgid "Collapse sidebar"
msgstr ""

#: src/pages/Nft.tsx:115
msgid "Collection Name"
msgstr "Name der Kollektion"

#: src/pages/Token.tsx:631
#: src/pages/Token.tsx:680
msgid "Combine"
msgstr "Zusammenfügen"

#: src/pages/Token.tsx:643
msgid "Combine {ticker}"
msgstr "{ticker} zusammenfügen"

#: src/pages/CreateWallet.tsx:260
msgid "Confirm"
msgstr "Bestätigen"

#: src/components/ConfirmationDialog.tsx:120
msgid "Confirm transaction?"
msgstr "Transaktion bestätigen?"

#: src/components/CoinList.tsx:162
msgid "Confirmed"
msgstr "Bestätigen"

#: src/pages/Settings.tsx:182
#: src/pages/PeerList.tsx:373
msgid "Connect"
msgstr "Verbinden"

#: src/components/Layout.tsx:119
#~ msgid "Connected to {peerCount}"
#~ msgstr ""

#: src/pages/PeerList.tsx:293
msgid "Connected to {totalPeersCount} peers"
msgstr "Verbunden mit {totalPeersCount} Peers"

<<<<<<< HEAD
#: src/components/Layout.tsx:90
#: src/components/Header.tsx:134
msgid "connecting..."
msgstr "verbinden..."

#: src/pages/Settings.tsx:180
msgid "Connecting..."
msgstr ""

#: src/pages/Token.tsx:106
msgid "Copied!"
msgstr ""

#: src/pages/Token.tsx:106
#: src/pages/Offers.tsx:288
msgid "Copy"
msgstr "Kopieren"

#: src/pages/Offers.tsx:328
=======
#: src/components/Layout.tsx:75
#: src/components/Header.tsx:128
msgid "connecting..."
msgstr "verbinden..."

#: src/pages/Offers.tsx:276
msgid "Copy"
msgstr "Kopieren"

#: src/pages/Offers.tsx:316
>>>>>>> 2496a8b3
#: src/components/NftCard.tsx:347
msgid "Copy ID"
msgstr "ID Kopieren"

#: src/pages/Login.tsx:81
msgid "Create"
msgstr "Erstellen"

<<<<<<< HEAD
#: src/pages/Offers.tsx:160
=======
#: src/pages/Offers.tsx:148
>>>>>>> 2496a8b3
msgid "Create a new offer to get started with peer-to-peer trading."
msgstr "Erstellen Sie ein neues Offer, um mit dem Peer-to-Peer-Handel zu beginnen."

#: src/pages/DidList.tsx:86
msgid "Create a profile?"
msgstr "Ein Profil erstellen?"

<<<<<<< HEAD
#: src/pages/Offers.tsx:177
=======
#: src/pages/Offers.tsx:165
>>>>>>> 2496a8b3
#: src/pages/MakeOffer.tsx:306
msgid "Create Offer"
msgstr "Offer Erstellen"

#: src/pages/DidList.tsx:66
#: src/pages/CreateProfile.tsx:58
#: src/pages/CreateProfile.tsx:105
msgid "Create Profile"
msgstr "Profile Erstellen"

#: src/pages/Login.tsx:522
#: src/pages/CreateWallet.tsx:58
msgid "Create Wallet"
msgstr "Wallet Erstellen"

#: src/pages/MakeOffer.tsx:306
msgid "Creating Offer"
msgstr "Offer wird erstellt"

#: src/pages/IssueToken.tsx:93
msgid "Currency Symbol"
msgstr "Währungssymbol"

#: src/pages/Settings.tsx:84
msgid "Dark Mode"
msgstr "Dunkler Modus"

#: src/components/NftCard.tsx:428
msgid "Data"
msgstr "Daten"

#: src/pages/Nft.tsx:195
msgid "Data Hash"
msgstr "Daten Hash"

#: src/pages/Nft.tsx:144
msgid "Data URIs"
msgstr "Daten URIs"

#: src/pages/MintNft.tsx:149
msgid "Data URLs"
msgstr "Daten URLs"

#: src/pages/MakeOffer.tsx:238
msgid "Days"
msgstr "Tage"

<<<<<<< HEAD
#: src/pages/Offers.tsx:301
#: src/pages/Offers.tsx:386
=======
#: src/pages/Offers.tsx:289
#: src/pages/Offers.tsx:374
>>>>>>> 2496a8b3
#: src/pages/Login.tsx:283
#: src/pages/Login.tsx:392
msgid "Delete"
msgstr "Löschen"

#: src/pages/PeerList.tsx:320
msgid "Delete {selectedPeersCount}"
msgstr "{selectedPeersCount} Löschen"

#: src/pages/Login.tsx:349
msgid "Delete hardened addresses"
msgstr ""

<<<<<<< HEAD
#: src/pages/Offers.tsx:363
=======
#: src/pages/Offers.tsx:351
>>>>>>> 2496a8b3
msgid "Delete offer record?"
msgstr ""

#: src/pages/Login.tsx:329
msgid "Delete saved offer files"
msgstr "Gespeicherte Offer-Dateien löschen"

#: src/pages/Login.tsx:339
msgid "Delete unhardened addresses"
msgstr ""

#: src/pages/Addresses.tsx:196
msgid "Derivation index"
msgstr ""

#: src/pages/Addresses.tsx:190
msgid "Derivation Index"
msgstr ""

#: src/pages/Addresses.tsx:154
msgid "Derivation index: {derivationIndex}"
msgstr ""

#: src/pages/Nft.tsx:106
msgid "Description"
msgstr "Beschreibung"

#: src/pages/Login.tsx:247
msgid "Details"
msgstr "Details"

<<<<<<< HEAD
#: src/pages/Offers.tsx:348
=======
#: src/pages/Offers.tsx:336
>>>>>>> 2496a8b3
msgid "Dexie"
msgstr ""

#: src/pages/MakeOffer.tsx:346
msgid "Dexie Link"
msgstr "Dexie Link"

#: src/pages/CreateWallet.tsx:240
msgid "Did you save your mnemonic?"
msgstr "Haben Sie Ihre Mnemonic gespeichert?"

#: src/pages/Settings.tsx:157
msgid "Disconnect"
msgstr "Verbindung trennen"

#: src/pages/Settings.tsx:241
msgid "Discover peers automatically"
msgstr "Peers automatisch entdecken"

#: src/pages/IssueToken.tsx:77
#: src/pages/CreateProfile.tsx:72
msgid "Display name"
msgstr "Display Name"

#: src/pages/Login.tsx:492
msgid "Done"
msgstr "Fertig"

#: src/pages/Token.tsx:368
msgid "Edit"
msgstr "Bearbeiten"

#: src/components/NftCard.tsx:256
#: src/components/MultiSelectActions.tsx:123
msgid "Edit Profile"
msgstr ""

#: src/pages/Token.tsx:410
msgid "Edit Token Details"
msgstr "Token Details Bearbeiten"

#: src/pages/Send.tsx:232
#: src/pages/MintNft.tsx:217
#: src/components/TransferDialog.tsx:84
msgid "Enter address"
msgstr "Addresse eingeben"

#: src/pages/MakeOffer.tsx:457
msgid "Enter amount"
msgstr "Summer eingeben"

#: src/pages/MintNft.tsx:154
#: src/pages/MintNft.tsx:175
#: src/pages/MintNft.tsx:196
msgid "Enter comma separated URLs"
msgstr "Kommagetrennte URLs eingeben"

#: src/pages/Addresses.tsx:195
msgid "Enter derivation index"
msgstr ""

#: src/components/TransferDialog.tsx:101
msgid "Enter fee amount"
msgstr "Gebührenbetrag eingeben"

#: src/pages/Send.tsx:224
msgid "Enter multiple distinct addresses"
msgstr ""

#: src/components/FeeOnlyDialog.tsx:84
msgid "Enter network fee"
msgstr "Netzwerkgebühr eingeben"

<<<<<<< HEAD
#: src/pages/Offers.tsx:194
=======
#: src/pages/Offers.tsx:182
>>>>>>> 2496a8b3
msgid "Enter Offer String"
msgstr "Offer Text Eingeben"

#: src/pages/MintNft.tsx:240
msgid "Enter percent"
msgstr "Prozent eingeben"

#: src/pages/PeerList.tsx:336
msgid "Enter the IP address of the peer you want to connect to."
msgstr "IP-Adresse des Peers eingeben, mit dem Sie sich verbinden möchten."

#: src/pages/Token.tsx:413
msgid "Enter the new display details for this token"
msgstr "Display-Details für neues Token eingeben"

#: src/pages/DidList.tsx:261
msgid "Enter the new display name for this profile."
msgstr "Geben Sie den neuen Anzeigenamen für dieses Profil ein."

#: src/pages/Login.tsx:408
msgid "Enter the new display name for this wallet."
msgstr "Geben Sie den neuen Anzeigenamen für den Wallet ein"

#: src/components/NftCard.tsx:402
msgid "Enter URL"
msgstr "URL Eingeben"

#: src/pages/ImportWallet.tsx:112
msgid "Enter your mnemonic, private key, or public key above. If it's a public key, it will be imported as a read-only cold wallet."
msgstr ""

#: src/pages/ImportWallet.tsx:94
#~ msgid "Enter your mnemonic, private key, or public key below. If it's a public key, it will be imported as a read-only cold wallet."
#~ msgstr "Geben Sie unten Ihre Mnemonic, Ihren Private Key oder Ihren Public Key ein. Wenn es sich um einen Public Key handelt, wird er als schreibgeschütztes Cold Wallet importiert."

#: src/components/Layout.tsx:217
#: src/components/Layout.tsx:228
msgid "Expand sidebar"
msgstr ""

#: src/pages/Offers.tsx:199
#~ msgid "Expired"
#~ msgstr "Abgelaufen"

#: src/pages/MakeOffer.tsx:202
msgid "Expiring offer"
msgstr "Auslaufendes Offer"

#: src/pages/Nft.tsx:262
msgid "External Links"
msgstr "Externe Links"

#: src/pages/Send.tsx:276
#: src/pages/IssueToken.tsx:129
#: src/components/ConfirmationDialog.tsx:154
#: src/components/ConfirmationDialog.tsx:380
msgid "Fee"
msgstr "Gebühr"

#: src/components/ConfirmationDialog.tsx:144
msgid "Fee exceeds recommended maximum of 0.001 {ticker}"
msgstr "Gebühr übersteigt das empfohlene Maximum von 0.001 {ticker}"

#: src/pages/ViewOffer.tsx:130
msgid "Fetching offer details..."
msgstr ""

#: src/pages/Addresses.tsx:122
msgid "Fresh Address"
msgstr "Neue Addresse"

#: src/pages/Addresses.tsx:221
msgid "Generate"
msgstr ""

#: src/pages/Settings.tsx:388
msgid "Generate addresses automatically"
msgstr "Addressen automatisch generieren"

#: src/pages/Addresses.tsx:219
msgid "Generating"
msgstr ""

#: src/pages/Settings.tsx:72
msgid "Global"
msgstr "Global"

#: src/components/Header.tsx:106
msgid "Go to wallet"
msgstr "Zum Wallet gehen"

#: src/components/NftOptions.tsx:179
msgid "Group Collections"
msgstr "Kollektionen gruppieren"

#: src/pages/Addresses.tsx:144
msgid "Hardened addresses"
msgstr ""

#: src/pages/PeerList.tsx:199
msgid "Height"
msgstr ""

#: src/pages/PeerList.tsx:132
msgid "Height:"
msgstr "Höhe:"

#: src/pages/Token.tsx:376
#: src/pages/NftList.tsx:245
#: src/pages/DidList.tsx:240
#: src/components/NftCard.tsx:334
msgid "Hide"
msgstr "Verstecken"

#: src/pages/TokenList.tsx:186
#: src/pages/TokenList.tsx:189
msgid "Hide zero balances"
msgstr ""

#: src/components/ConfirmationDialog.tsx:141
msgid "High Transaction Fee"
msgstr "Hohe Transaktionsgebühr"

#: src/pages/Login.tsx:297
msgid "Hot Wallet"
msgstr "Hot Wallet"

#: src/pages/MakeOffer.tsx:260
msgid "Hours"
msgstr "Stunden"

#: src/pages/Login.tsx:78
#: src/pages/ImportWallet.tsx:164
msgid "Import"
msgstr "Importieren"

#: src/pages/Login.tsx:519
#: src/pages/ImportWallet.tsx:77
msgid "Import Wallet"
msgstr "Wallet Importieren"

#: src/pages/ImportWallet.tsx:164
msgid "Importing"
msgstr ""

#: src/pages/Addresses.tsx:160
msgid "Increase"
msgstr ""

#: src/pages/Addresses.tsx:172
msgid "Increase Derivation Index"
msgstr ""

#: src/pages/Addresses.tsx:175
msgid "Increase the derivation index to generate new addresses. Setting this too high can cause issues, and it can't be reversed without resyncing the wallet."
msgstr ""

#: src/components/AddressList.tsx:47
msgid "Index"
msgstr "Index"

#: src/pages/ImportWallet.tsx:141
msgid "Initial Addresses"
msgstr ""

#: src/pages/ViewOffer.tsx:120
msgid "Initializing..."
msgstr ""

#: src/pages/Send.tsx:125
msgid "Invalid address"
msgstr "Ungültige Adresse"

#: src/pages/Send.tsx:125
msgid "Invalid addresses"
msgstr ""

#: src/pages/PeerList.tsx:191
#: src/pages/PeerList.tsx:345
msgid "IP Address"
msgstr "IP Addresse"

#: src/pages/TokenList.tsx:148
#: src/pages/IssueToken.tsx:62
#: src/pages/IssueToken.tsx:148
msgid "Issue Token"
msgstr "Token ausgeben"

#: src/components/ConfirmationDialog.tsx:133
msgid "JSON"
msgstr "JSON"

#: src/components/NftCard.tsx:415
msgid "Kind"
msgstr "Sorte"

#: src/components/NftCard.tsx:141
msgid "Kind is required"
msgstr "Sorte ist erforderlich"

#: src/pages/Settings.tsx:90
msgid "Language"
msgstr "Sprache"

#: src/pages/Nft.tsx:98
msgid "Launcher Id"
msgstr "Launcher Id"

#: src/components/NftCard.tsx:434
msgid "License"
msgstr "Lizenz"

#: src/pages/Nft.tsx:213
msgid "License Hash"
msgstr "Lizenz Hash"

#: src/pages/Nft.tsx:178
msgid "License URIs"
msgstr "Lizenz URIs"

#: src/pages/MintNft.tsx:191
msgid "License URLs"
msgstr "Lizenz URLs"

#: src/pages/Login.tsx:235
msgid "Login"
msgstr "Anmelden"

<<<<<<< HEAD
#: src/components/Layout.tsx:110
#: src/components/Header.tsx:154
=======
#: src/components/Layout.tsx:93
#: src/components/Layout.tsx:97
#: src/components/Layout.tsx:158
#: src/components/Layout.tsx:165
#: src/components/Header.tsx:148
>>>>>>> 2496a8b3
msgid "Logout"
msgstr "Abmelden"

#: src/pages/CreateWallet.tsx:243
msgid "Make sure you have saved your mnemonic. You will not be able to access it later, since it will not be saved in the wallet. You will also not be able to make transactions with this wallet."
msgstr " Stellen Sie sicher, dass Sie Ihre Mnemonic gespeichert haben. Sie können später nicht darauf zugreifen, da sie nicht im Wallet gespeichert wird. Sie können auch keine Transaktionen mit diesem Wallet durchführen."

<<<<<<< HEAD
#: src/pages/Offers.tsx:154
=======
#: src/pages/Offers.tsx:142
>>>>>>> 2496a8b3
msgid "Manage offers"
msgstr "Offers verwalten"

#: src/components/NftCard.tsx:431
msgid "Metadata"
msgstr "Metadaten"

#: src/pages/Nft.tsx:204
msgid "Metadata Hash"
msgstr "Metadaten Hash"

#: src/pages/Nft.tsx:161
msgid "Metadata URIs"
msgstr "Metadaten URIs"

#: src/pages/MintNft.tsx:170
msgid "Metadata URLs"
msgstr "Metadaten URLs"

#: src/pages/MintNft.tsx:289
msgid "Mint"
msgstr "Mint"

#: src/pages/NftList.tsx:126
#~ msgid "Mint an NFT?"
#~ msgstr "NFT minten?"

#: src/pages/NftList.tsx:107
#: src/pages/MintNft.tsx:102
msgid "Mint NFT"
msgstr "NFT Minten"

#: src/pages/Nft.tsx:223
msgid "Minter DID"
msgstr "DID des Minters"

#: src/pages/MakeOffer.tsx:371
msgid "MintGarden Link"
msgstr "MintGarden Link"

#: src/pages/MintNft.tsx:289
msgid "Minting"
msgstr "Minting"

#: src/pages/MakeOffer.tsx:282
msgid "Minutes"
msgstr "Minuten"

#: src/pages/Login.tsx:480
#: src/pages/CreateWallet.tsx:195
msgid "Mnemonic"
msgstr "Mnemonic"

#: src/pages/Token.tsx:419
#: src/pages/IssueToken.tsx:74
#: src/pages/DidList.tsx:267
#: src/pages/CreateProfile.tsx:69
msgid "Name"
msgstr "Name"

#: src/pages/IssueToken.tsx:35
#: src/pages/CreateProfile.tsx:35
msgid "Name is required"
msgstr "Name ist erforderlich"

#: src/pages/Login.tsx:418
msgid "Name of your wallet"
msgstr "Name Ihres Wallets"

#: src/pages/Settings.tsx:224
msgid "Network"
msgstr "Netzwerk"

#: src/pages/ViewOffer.tsx:187
#: src/pages/Token.tsx:662
#: src/pages/Token.tsx:730
#: src/pages/MintNft.tsx:262
#: src/pages/MakeOffer.tsx:178
#: src/pages/CreateProfile.tsx:86
#: src/components/TransferDialog.tsx:96
#: src/components/NftCard.tsx:450
#: src/components/FeeOnlyDialog.tsx:79
#: src/components/AssignNftDialog.tsx:133
msgid "Network Fee"
msgstr "Netzwerkgebühr"

#: src/components/FeeOnlyDialog.tsx:85
#: src/components/AssignNftDialog.tsx:138
msgid "Network fee amount"
msgstr "Netzwerkgebührenbetrag"

#: src/pages/Settings.tsx:272
msgid "Network ID"
msgstr "Netzwerk ID"

<<<<<<< HEAD
#: src/components/Layout.tsx:71
#: src/components/Header.tsx:119
=======
#: src/components/Layout.tsx:61
#: src/components/Layout.tsx:109
#: src/components/Header.tsx:113
>>>>>>> 2496a8b3
msgid "Network status"
msgstr "Netzwerkstatus"

#: src/pages/MakeOffer.tsx:126
msgid "New Offer"
msgstr "Neuer Offer"

#: src/components/NftOptions.tsx:82
#: src/components/CoinList.tsx:371
#: src/components/AddressList.tsx:190
msgid "Next page"
msgstr "Nächste Seite"

#: src/pages/MakeOffer.tsx:434
#: src/components/OfferCard.tsx:172
msgid "NFT"
msgstr "NFT"

#: src/components/NftCard.tsx:223
msgid "NFT options"
msgstr "NFT optionen"

#: src/components/OfferCard.tsx:186
msgid "NFT preview"
msgstr "NFT Vorschau"

#: src/pages/NftList.tsx:101
#: src/components/Nav.tsx:36
#: src/components/Nav.tsx:39
msgid "NFTs"
msgstr "NFTs"

#: src/pages/Settings.tsx:163
msgid "No active sessions"
msgstr "Keine aktiven Sessions"

#: src/components/NftCard.tsx:217
msgid "No collection"
msgstr "Keine Kollektion"

<<<<<<< HEAD
#: src/pages/Offers.tsx:156
=======
#: src/pages/Offers.tsx:144
>>>>>>> 2496a8b3
msgid "No offers yet"
msgstr "Keine Offers vorhanden"

#: src/pages/PeerList.tsx:446
#: src/components/CoinList.tsx:346
#: src/components/AddressList.tsx:167
msgid "No results."
msgstr "Keine Ergebnisse."

#: src/pages/Transactions.tsx:260
#: src/pages/Nft.tsx:226
#: src/pages/Nft.tsx:235
#: src/components/AssignNftDialog.tsx:104
msgid "None"
msgstr "Nichts"

#: src/components/TransferDialog.tsx:50
#: src/components/NftCard.tsx:144
#: src/components/FeeOnlyDialog.tsx:49
#: src/components/AssignNftDialog.tsx:58
msgid "Not enough funds to cover the fee"
msgstr "Nicht genügend Guthaben, um die Gebühr zu decken"

#: src/pages/Transactions.tsx:82
msgid "Note"
msgstr "Notiz"

#: src/pages/MakeOffer.tsx:314
msgid "Offer Created"
msgstr "Offer Erstellt"

#: src/pages/MakeOffer.tsx:134
msgid "Offered"
msgstr "Offeriert"

#: src/components/CoinList.tsx:253
msgid "Offered..."
msgstr ""

<<<<<<< HEAD
#: src/pages/Offers.tsx:140
#: src/components/Nav.tsx:30
=======
#: src/pages/Offers.tsx:133
#: src/components/Nav.tsx:52
#: src/components/Nav.tsx:55
>>>>>>> 2496a8b3
msgid "Offers"
msgstr "Offers"

#: src/pages/MakeOffer.tsx:387
msgid "Ok"
msgstr "Ok"

#: src/pages/Token.tsx:709
msgid "Output Count"
msgstr "Output Anzahl"

#: src/pages/Nft.tsx:232
msgid "Owner DID"
msgstr "Besitzer DID"

#: src/pages/Settings.tsx:172
msgid "Paste WalletConnect URI"
msgstr "WalletConnect URI einfügen"

<<<<<<< HEAD
#: src/pages/Offers.tsx:199
=======
#: src/pages/Offers.tsx:187
>>>>>>> 2496a8b3
msgid "Paste your offer string here..."
msgstr "Offer-Text hier einfügen..."

#: src/pages/PeerList.tsx:211
#~ msgid "Peak Height"
#~ msgstr "Höchststand"

#: src/components/Layout.tsx:124
msgid "peer"
msgstr ""

#: src/pages/PeerList.tsx:282
msgid "Peer List"
msgstr "Peer Liste"

#: src/components/Layout.tsx:124
msgid "peers"
msgstr ""

#: src/pages/Offers.tsx:193
#~ msgid "Pending"
#~ msgstr "Ausstehend"

#: src/components/CoinList.tsx:176
#: src/components/CoinList.tsx:251
msgid "Pending..."
msgstr "Ausstehend..."

#: src/components/ConfirmationDialog.tsx:436
#: src/components/ConfirmationDialog.tsx:464
#: src/components/ConfirmationDialog.tsx:498
#: src/components/ConfirmationDialog.tsx:533
msgid "Permanently Burned"
msgstr "Permanent verbrannt"

#: src/pages/Login.tsx:377
msgid "Permanently Delete"
msgstr "Permanent löschen"

#: src/pages/PeerList.tsx:195
msgid "Port"
msgstr "Port"

#: src/pages/PeerList.tsx:138
msgid "Port:"
msgstr "Port:"

#: src/pages/QrScanner.tsx:74
msgid "Position the QR code within the frame"
msgstr ""

#: src/pages/PeerList.tsx:396
#~ msgid "Prevents the peer from being banned."
#~ msgstr "Verhindert, dass der Peer verboten wird."

#: src/components/NftOptions.tsx:66
#: src/components/CoinList.tsx:362
#: src/components/AddressList.tsx:181
msgid "Previous page"
msgstr "Vorherige Seite"

#: src/pages/ViewOffer.tsx:136
msgid "Processing offer data..."
msgstr "Verarbeitet die Offer-Daten..."

#: src/pages/MintNft.tsx:113
#: src/components/ConfirmationDialog.tsx:481
#: src/components/ConfirmationDialog.tsx:495
#: src/components/AssignNftDialog.tsx:92
msgid "Profile"
msgstr "Profil"

#: src/pages/MintNft.tsx:47
#: src/components/AssignNftDialog.tsx:55
msgid "Profile is required"
msgstr "Profil ist erforderlich"

#: src/pages/DidList.tsx:271
msgid "Profile name"
msgstr "Profilname"

#: src/pages/DidList.tsx:60
#: src/components/Nav.tsx:44
#: src/components/Nav.tsx:47
msgid "Profiles"
msgstr "Profile"

#: src/pages/Login.tsx:461
msgid "Public Key"
msgstr "Public Key"

#: src/components/NftCard.tsx:268
#~ msgid "Reassign Profile"
#~ msgstr "Profil neu zuweisen"

#: src/pages/Token.tsx:357
msgid "Receive"
msgstr "Empfangen"

#: src/pages/Token.tsx:135
msgid "Receive {0}"
msgstr ""

#: src/pages/Addresses.tsx:116
msgid "Receive {ticker}"
msgstr "{ticker} empfangen"

#: src/components/ReceiveAddress.tsx:64
msgid "Receive Address"
msgstr "Empfangsadresse"

#: src/pages/Transactions.tsx:206
msgid "Received"
msgstr "Erhalten"

#: src/components/OfferCard.tsx:50
msgid "Receiving"
msgstr "Erhaltet"

#: src/pages/Token.tsx:371
msgid "Refresh Info"
msgstr "Info aktualisieren"

#: src/pages/Token.tsx:467
#: src/pages/Login.tsx:259
#: src/pages/Login.tsx:442
#: src/pages/DidList.tsx:224
#: src/pages/DidList.tsx:294
msgid "Rename"
msgstr "Umbenennen"

#: src/pages/DidList.tsx:258
msgid "Rename Profile"
msgstr "Profil umbenennen"

#: src/pages/Login.tsx:405
msgid "Rename Wallet"
msgstr "Wallet umbenennen"

#: src/pages/MakeOffer.tsx:157
msgid "Requested"
msgstr "Angefordert"

#: src/pages/Login.tsx:364
msgid "Resync"
msgstr "Neu synchronisieren"

#: src/pages/Login.tsx:271
msgid "Resync ({network})"
msgstr "{network} neu synchronisieren"

#: src/pages/Login.tsx:319
msgid "Resync on {network}"
msgstr "{network} neu synchronisieren"

#: src/pages/Nft.tsx:255
msgid "Royalties {royaltyPercentage}%"
msgstr "Lizenzgebühren {royaltyPercentage}%"

#: src/components/OfferCard.tsx:115
#: src/components/OfferCard.tsx:159
msgid "royalty"
msgstr "royalty"

#: src/pages/MintNft.tsx:212
msgid "Royalty Address"
msgstr "Royalty Addresse"

#: src/pages/MintNft.tsx:234
msgid "Royalty Percent"
msgstr "Royalty Prozent"

#: src/components/OfferCard.tsx:201
msgid "royalty to"
msgstr "royalty zu"

#: src/pages/CreateWallet.tsx:171
msgid "Save mnemonic"
msgstr "Mnemonic speichern"

#: src/pages/ViewOffer.tsx:208
msgid "Save Offer"
msgstr "Offer speichern"

#: src/pages/QrScanner.tsx:63
msgid "Scan QR Code"
msgstr ""

#: src/pages/TokenList.tsx:157
#: src/pages/TokenList.tsx:158
msgid "Search for a token"
msgstr ""

#: src/components/NftOptions.tsx:49
msgid "Search NFTs..."
msgstr ""

#: src/pages/TokenList.tsx:144
#~ msgid "Search tokens..."
#~ msgstr ""

#: src/pages/Login.tsx:471
msgid "Secret Key"
msgstr "Secret Key"

#: src/components/CoinList.tsx:61
msgid "Select all coins"
msgstr "Alle Coins auswählen"

#: src/components/CoinList.tsx:69
msgid "Select coin row"
msgstr "Coin-Reihe auswählen"

#: src/components/NftCard.tsx:423
#: src/components/NftCard.tsx:424
msgid "Select kind"
msgstr "Sorte auswählen"

#: src/pages/Settings.tsx:293
msgid "Select network"
msgstr "Netzwerk auswählen"

#: src/pages/MintNft.tsx:119
#: src/pages/MintNft.tsx:121
#: src/components/AssignNftDialog.tsx:98
#: src/components/AssignNftDialog.tsx:100
msgid "Select profile"
msgstr "Profil auswählen"

#: src/pages/PeerList.tsx:289
msgid "Selected {selectedPeersCount} of {totalPeersCount} peers"
msgstr "{selectedPeersCount} von {totalPeersCount} Peers ausgewählt"

#: src/pages/Token.tsx:349
msgid "Send"
msgstr "Senden"

#: src/pages/Send.tsx:185
#: src/pages/Send.tsx:298
msgid "Send {ticker}"
msgstr "{ticker} senden"

#: src/pages/Send.tsx:203
msgid "Send in bulk (airdrop)"
msgstr ""

#: src/components/OfferCard.tsx:29
msgid "Sending"
msgstr "wird gesendet"

#: src/pages/Transactions.tsx:205
msgid "Sent"
msgstr "Gesendet"

<<<<<<< HEAD
#: src/pages/Settings.tsx:50
#: src/components/Layout.tsx:103
#: src/components/Header.tsx:147
=======
#: src/pages/Settings.tsx:48
#: src/components/Layout.tsx:88
#: src/components/Layout.tsx:149
#: src/components/Header.tsx:141
>>>>>>> 2496a8b3
msgid "Settings"
msgstr "Einstellungen"

#: src/pages/Token.tsx:376
#: src/pages/NftList.tsx:245
#: src/pages/DidList.tsx:240
#: src/components/NftCard.tsx:334
msgid "Show"
msgstr "Anzeigen"

#: src/components/CoinList.tsx:227
msgid "Show all coins"
msgstr "Alle Coins anzeigen"

#: src/components/CoinList.tsx:227
msgid "Show unspent coins only"
msgstr "Nur nicht ausgegebene Coins anzeigen"

#: src/pages/TokenList.tsx:186
#: src/pages/TokenList.tsx:189
msgid "Show zero balances"
msgstr ""

#: src/components/ConfirmationDialog.tsx:215
msgid "Sign Transaction"
msgstr "Transaktion signieren"

#: src/pages/TokenList.tsx:325
#: src/components/NftOptions.tsx:146
msgid "Sort Alphabetically"
msgstr "Alphabetisch sortieren"

#: src/pages/TokenList.tsx:338
msgid "Sort by Balance"
msgstr "Nach Guthaben sortieren"

#: src/pages/TokenList.tsx:305
#: src/components/NftOptions.tsx:120
msgid "Sort options"
msgstr "Sortieroptionen"

#: src/components/NftOptions.tsx:162
msgid "Sort Recent"
msgstr "Nach Neuestem sortieren"

#: src/components/CoinList.tsx:203
msgid "Spent"
msgstr "Ausgegeben"

#: src/components/ConfirmationDialog.tsx:359
msgid "Spent Coins"
msgstr "Ausgegebene Coins"

#: src/pages/Token.tsx:621
#: src/pages/Token.tsx:748
msgid "Split"
msgstr "Splitten"

#: src/pages/Token.tsx:692
msgid "Split {ticker}"
msgstr "{ticker} splitten"

#: src/pages/CreateWallet.tsx:233
#: src/components/ConfirmationDialog.tsx:292
msgid "Submit"
msgstr "Senden"

#: src/components/ConfirmationDialog.tsx:292
msgid "Submitting"
msgstr "Wird gesendet"

#: src/components/ConfirmationDialog.tsx:127
#: src/components/ConfirmationDialog.tsx:150
msgid "Summary"
msgstr "Zusammenfassung"

<<<<<<< HEAD
#: src/components/Layout.tsx:93
#: src/components/Header.tsx:137
=======
#: src/components/Layout.tsx:78
#: src/components/Layout.tsx:132
#: src/components/Header.tsx:131
>>>>>>> 2496a8b3
msgid "Syncing {syncedCoins} / {totalCoins}"
msgstr "{syncedCoins} / {totalCoins} synchronisieren"

#: src/pages/TokenList.tsx:204
msgid "Syncing in progress..."
msgstr "Synchronisierung läuft..."

#: src/pages/ViewOffer.tsx:212
msgid "Take Offer"
msgstr "Offer nehmen"

#: src/pages/ViewOffer.tsx:105
#~ msgid "Take Offer "
#~ msgstr "Offer Nehmen"

#: src/pages/Offers.tsx:195
#~ msgid "Taken"
#~ msgstr "Genommen"

#: src/pages/Settings.tsx:246
msgid "Target Peers"
msgstr "Ziel-Peers"

#: src/components/OfferCard.tsx:55
msgid "The assets being given to you in the offer."
msgstr "Die Assets, werden Ihnen in ein Offer angeboten."

#: src/components/OfferCard.tsx:34
msgid "The assets you have to pay to fulfill the offer."
msgstr "Die Assets, die Sie bezahlen müssen, um das Offer zu erfüllen."

#: src/pages/ImportWallet.tsx:147
msgid "The initial derivation index to sync to (both hardened and unhardened keys). This is primarily applicable to legacy wallets with either hardened keys or gaps in addresses used."
msgstr ""

#: src/pages/MakeOffer.tsx:317
msgid "The offer has been created and imported successfully. You can copy the offer file below and send it to the intended recipient or make it public to be accepted by anyone."
msgstr "Das Offer wurde erfolgreich erstellt und importiert. Sie können die Offer-Datei unten kopieren und an den beabsichtigten Empfänger senden oder öffentlich machen, um von jedem akzeptiert zu werden."

#: src/pages/Addresses.tsx:125
msgid "The wallet generates a new address after each transaction. Old ones stay valid."
msgstr "Die Wallet generiert nach jeder Transaktion eine neue Adresse. Die alten bleiben gültig."

#: src/pages/TokenList.tsx:207
msgid "The wallet is still syncing. Balances may not be accurate until it completes."
msgstr "Die Wallet synchronisiert noch. Der Guthaben ist möglicherweise nicht korrekt, bis der Vorgang abgeschlossen ist."

#: src/pages/Login.tsx:511
msgid "There aren't any wallets to log into yet. To get started, create a new wallet or import an existing one."
msgstr "Es gibt noch keine Wallets, in die Sie sich einloggen können. Um loszulegen, erstellen Sie ein neues Wallet oder importieren Sie ein vorhandenes."

#: src/pages/ViewOffer.tsx:90
#~ msgid "This does not include a fee of {makerFee} which was already added by the maker."
#~ msgstr "Dies beinhaltet keine Gebühr von {makerFee}, die bereits vom Maker hinzugefügt wurde."

#: src/components/ConfirmationDialog.tsx:185
msgid "This is the raw JSON spend bundle for this transaction. If you sign it, the transaction can be submitted to the mempool externally."
msgstr "Dies ist das Roh-JSON-Spendenbündel für diese Transaktion. Wenn Sie es signieren, kann die Transaktion extern an den Mempool übermittelt werden."

#: src/components/NftCard.tsx:381
msgid "This will add an additional URL to the NFT. It is not possible to remove URLs later, so be careful with this and try to use permanent URLs if possible."
msgstr "Dadurch wird eine zusätzliche URL zum NFT hinzugefügt. Es ist nicht möglich, URLs später zu entfernen, seien Sie also vorsichtig und versuchen Sie, permanente URLs zu verwenden, wenn möglich."

#: src/components/NftCard.tsx:371
msgid "This will assign the NFT to the selected profile."
msgstr "Dadurch wird das NFT dem ausgewählten Profil zugewiesen."

#: src/components/MultiSelectActions.tsx:195
msgid "This will bulk assign the NFTs to the selected profile."
msgstr "Dadurch werden die NFTs dem ausgewählten Profil in der Masse zugewiesen."

#: src/components/MultiSelectActions.tsx:204
msgid "This will bulk burn {selectedCount} NFTs. This cannot be undone. Are you sure you want to proceed?"
msgstr "Dadurch werden {selectedCount} NFTs verbrannt. Dies kann nicht rückgängig gemacht werden. Sind Sie sicher, dass Sie fortfahren möchten?"

#: src/components/MultiSelectActions.tsx:183
msgid "This will bulk transfer {selectedCount} NFTs to another wallet. Are you sure you want to proceed?"
msgstr "Dadurch werden {selectedCount} NFTs in ein anderes Wallet übertragen. Sind Sie sicher, dass Sie fortfahren möchten?"

#: src/components/MultiSelectActions.tsx:193
#~ msgid "This will bulk unassign the NFTs from their profiles."
#~ msgstr "Dadurch wird die Zuordnung der NFTs zu ihren Profilen aufgehoben."

#: src/pages/Token.tsx:646
msgid "This will combine all of the selected coins into one."
msgstr "Dadurch werden alle ausgewählten Coins zu einem einzigen kombiniert."

<<<<<<< HEAD
#: src/pages/Offers.tsx:366
=======
#: src/pages/Offers.tsx:354
>>>>>>> 2496a8b3
msgid "This will delete the offer from the wallet, but if it's shared externally it can still be accepted. The only way to truly cancel a public offer is by spending one or more of its coins."
msgstr "Dadurch wird das Offer aus dem Wallet gelöscht, aber wenn es extern geteilt wird, kann es immer noch akzeptiert werden. Der einzige Weg, ein öffentliches Angebot wirklich zu stornieren, besteht darin, einen oder mehrere seiner Coins auszugeben."

#: src/components/NftCard.tsx:483
msgid "This will permanently delete the NFT by sending it to the burn address."
msgstr "Dadurch wird das NFT dauerhaft gelöscht, indem es an die Burn-Adresse gesendet wird."

#: src/pages/DidList.tsx:315
msgid "This will permanently delete the profile by sending it to the burn address."
msgstr "Dadurch wird das Profil dauerhaft gelöscht, indem es an die Burn-Adresse gesendet wird."

#: src/components/NftCard.tsx:362
msgid "This will send the NFT to the provided address."
msgstr "Dadurch wird das NFT an die angegebene Adresse gesendet."

#: src/pages/DidList.tsx:306
msgid "This will send the profile to the provided address."
msgstr "Dadurch wird das Profil an die angegebene Adresse gesendet."

#: src/pages/Token.tsx:695
msgid "This will split all of the selected coins."
msgstr "Dadurch werden alle ausgewählten Coins aufgeteilt."

#: src/components/NftCard.tsx:379
#~ msgid "This will unassign the NFT from its profile."
#~ msgstr "Dadurch wird das NFT aus seinem Profil entfernt."

#: src/pages/Token.tsx:438
#: src/pages/IssueToken.tsx:90
msgid "Ticker"
msgstr "Ticker"

#: src/pages/IssueToken.tsx:36
msgid "Ticker is required"
msgstr "Ticker ist erforderlich"

#: src/components/NftOptions.tsx:106
msgid "Toggle hidden NFTs"
msgstr "Versteckte NFTs umschalten"

#: src/components/NftOptions.tsx:94
msgid "Toggle multi-select"
msgstr "Mehrfachauswahl umschalten"

#: src/components/Header.tsx:79
#: src/components/Header.tsx:83
msgid "Toggle navigation menu"
msgstr "Navigationsmenü umschalten"

#: src/pages/MakeOffer.tsx:446
msgid "Token"
msgstr "Token"

#: src/components/ConfirmationDialog.tsx:374
msgid "Transaction Output"
msgstr "Transaktionsausgabe"

#: src/components/ConfirmationDialog.tsx:213
msgid "Transaction Signed"
msgstr "Signierte Transaktion"

#: src/pages/Transactions.tsx:74
#: src/components/Nav.tsx:68
#: src/components/Nav.tsx:71
msgid "Transactions"
msgstr "Transaktionen"

#: src/pages/DidList.tsx:198
#: src/components/TransferDialog.tsx:117
#: src/components/NftCard.tsx:239
#: src/components/MultiSelectActions.tsx:110
#: src/components/FeeOnlyDialog.tsx:101
#: src/components/AssignNftDialog.tsx:154
msgid "Transfer"
msgstr "Transferieren"

#: src/components/NftCard.tsx:357
msgid "Transfer NFT"
msgstr "NFT transferieren"

#: src/pages/DidList.tsx:301
msgid "Transfer Profile"
msgstr "Profil transferieren"

#: src/pages/PeerList.tsx:217
#~ msgid "Trusted"
#~ msgstr "Vertaut"

#: src/pages/PeerList.tsx:389
#~ msgid "Trusted peer"
#~ msgstr "Vertauter Peer"

#: src/components/NftCard.tsx:284
#: src/components/NftCard.tsx:374
#: src/components/MultiSelectActions.tsx:145
#~ msgid "Unassign Profile"
#~ msgstr "Profil nicht mehr zuweisen"

#: src/pages/Transactions.tsx:297
#: src/pages/Transaction.tsx:149
#: src/pages/Collection.tsx:93
#: src/components/ConfirmationDialog.tsx:517
#: src/components/ConfirmationDialog.tsx:531
msgid "Unknown"
msgstr "Unbekannt"

#: src/pages/Settings.tsx:145
#: src/pages/Settings.tsx:149
msgid "Unknown App"
msgstr "Unbekannte App"

#: src/pages/Send.tsx:48
#~ msgid "unknown asset"
#~ msgstr "unbekanntes Asset"

#: src/pages/Token.tsx:312
msgid "Unknown asset"
msgstr "Unbekanntes Asset"

#: src/pages/Nft.tsx:82
msgid "Unknown NFT"
msgstr "Unbekanntes NFT"

#: src/pages/NftList.tsx:205
#: src/pages/NftList.tsx:216
#: src/components/OfferCard.tsx:177
#: src/components/NftCard.tsx:196
#: src/components/NftCard.tsx:214
#: src/components/ConfirmationDialog.tsx:482
#: src/components/ConfirmationDialog.tsx:496
msgid "Unnamed"
msgstr "Unbenannt"

#: src/components/CoinList.tsx:218
#: src/components/CoinList.tsx:241
#: src/components/CoinList.tsx:281
msgid "Unspent"
msgstr "Nicht ausgegeben"

#: src/pages/DidList.tsx:179
msgid "Untitled Profile"
msgstr "Unbenanntes Profil"

#: src/pages/MakeOffer.tsx:346
msgid "Upload to Dexie"
msgstr "Zu Dexie hochladen"

#: src/pages/MakeOffer.tsx:372
msgid "Upload to MintGarden"
msgstr "Zu MintGarden hochladen"

#: src/components/NftCard.tsx:399
msgid "URL"
msgstr "URL"

#: src/components/NftCard.tsx:140
msgid "URL is required"
msgstr "URL ist erforderlich"

#: src/pages/CreateWallet.tsx:143
msgid "Use 24 words"
msgstr "Verwenden Sie 24 Wörter"

#: src/pages/Token.tsx:138
msgid "Use this address to receive {0}"
msgstr ""

#: src/pages/Settings.tsx:52
msgid "Version {version}"
msgstr ""

#: src/pages/TokenList.tsx:219
#: src/pages/DidList.tsx:72
msgid "View hidden"
msgstr "Versteckte anzeigen"

<<<<<<< HEAD
#: src/pages/Offers.tsx:172
#: src/pages/Offers.tsx:205
=======
#: src/pages/Offers.tsx:160
#: src/pages/Offers.tsx:193
>>>>>>> 2496a8b3
msgid "View Offer"
msgstr "Offer anzeigen"

#: src/pages/Settings.tsx:340
#: src/pages/Login.tsx:507
#: src/components/Nav.tsx:28
#: src/components/Nav.tsx:31
#: src/components/Layout.tsx:193
msgid "Wallet"
msgstr "Wallet"

#: src/pages/Login.tsx:455
msgid "Wallet Details"
msgstr "Wallet Details"

<<<<<<< HEAD
#: src/components/Layout.tsx:58
#: src/components/Header.tsx:108
=======
#: src/components/Layout.tsx:175
#: src/components/Layout.tsx:190
#: src/components/Header.tsx:102
>>>>>>> 2496a8b3
msgid "Wallet icon"
msgstr "Wallet Symbol"

#: src/pages/ImportWallet.tsx:106
msgid "Wallet Key"
msgstr "Wallet Key"

#: src/pages/Settings.tsx:347
#: src/pages/Login.tsx:414
#: src/pages/ImportWallet.tsx:90
#: src/pages/CreateWallet.tsx:125
msgid "Wallet Name"
msgstr "Wallet Name"

#: src/pages/Settings.tsx:130
msgid "WalletConnect"
msgstr "WalletConnect"

#: src/pages/Login.tsx:74
msgid "Wallets"
msgstr "Wallets"

#: src/components/ConfirmationDialog.tsx:182
msgid "Warning"
msgstr "Warnung"

#: src/pages/CreateWallet.tsx:146
msgid "While 12 word mnemonics are sufficiently hard to crack, you can choose to use 24 instead to increase security."
msgstr "Obwohl 12-Wort-Mnemonics ausreichend schwer zu knacken sind, können Sie sich entscheiden, stattdessen 24 zu verwenden, um die Sicherheit zu erhöhen."

#: src/components/ConfirmationDialog.tsx:438
#: src/components/ConfirmationDialog.tsx:466
#: src/components/ConfirmationDialog.tsx:500
#: src/components/ConfirmationDialog.tsx:535
msgid "You"
msgstr "Sie"

<<<<<<< HEAD
#: src/pages/Offers.tsx:165
=======
#: src/pages/Offers.tsx:153
>>>>>>> 2496a8b3
msgid "You can also paste an offer using"
msgstr "Sie können auch ein Angebot einfügen mit"

#: src/pages/NftList.tsx:129
#~ msgid "You do not currently have any NFTs. Would you like to mint one?"
#~ msgstr "Sie haben derzeit keine NFTs. Möchten Sie eines minten?"

#: src/pages/Transactions.tsx:85
msgid "You have not made any transactions yet."
msgstr "Sie haben noch keine Transaktionen durchgeführt."<|MERGE_RESOLUTION|>--- conflicted
+++ resolved
@@ -21,13 +21,8 @@
 msgid "{didsCount, plural, one {You do not currently have any DID profile. Would you like to create one?} other {You do not currently have any DID profiles. Would you like to create one?}}"
 msgstr "{didsCount, plural, one {Sie haben derzeit noch kein DID-Profil. Möchten Sie eines erstellen?} other {Sie haben derzeit noch keine DID Profile. Möchten Sie eines erstellen?}}"
 
-<<<<<<< HEAD
 #: src/components/Layout.tsx:83
 #: src/components/Header.tsx:131
-=======
-#: src/components/Layout.tsx:74
-#: src/components/Header.tsx:125
->>>>>>> 2496a8b3
 msgid "{peerCount, plural, one {# peer} other {# peers}}"
 msgstr ""
 
@@ -173,14 +168,8 @@
 msgid "Assign Profile"
 msgstr "Profil zuweisen"
 
-<<<<<<< HEAD
 #: src/components/Layout.tsx:89
 #: src/components/Header.tsx:133
-=======
-#: src/components/Layout.tsx:75
-#: src/components/Layout.tsx:126
-#: src/components/Header.tsx:127
->>>>>>> 2496a8b3
 msgid "at peak {peerMaxHeight}"
 msgstr "bei Höchststand {peerMaxHeight}"
 
@@ -238,13 +227,8 @@
 #: src/pages/PeerList.tsx:305
 #: src/pages/PeerList.tsx:359
 #: src/pages/PeerList.tsx:508
-<<<<<<< HEAD
 #: src/pages/Offers.tsx:314
 #: src/pages/Offers.tsx:375
-=======
-#: src/pages/Offers.tsx:302
-#: src/pages/Offers.tsx:363
->>>>>>> 2496a8b3
 #: src/pages/Login.tsx:361
 #: src/pages/Login.tsx:389
 #: src/pages/Login.tsx:439
@@ -347,7 +331,6 @@
 msgid "Connected to {totalPeersCount} peers"
 msgstr "Verbunden mit {totalPeersCount} Peers"
 
-<<<<<<< HEAD
 #: src/components/Layout.tsx:90
 #: src/components/Header.tsx:134
 msgid "connecting..."
@@ -367,18 +350,6 @@
 msgstr "Kopieren"
 
 #: src/pages/Offers.tsx:328
-=======
-#: src/components/Layout.tsx:75
-#: src/components/Header.tsx:128
-msgid "connecting..."
-msgstr "verbinden..."
-
-#: src/pages/Offers.tsx:276
-msgid "Copy"
-msgstr "Kopieren"
-
-#: src/pages/Offers.tsx:316
->>>>>>> 2496a8b3
 #: src/components/NftCard.tsx:347
 msgid "Copy ID"
 msgstr "ID Kopieren"
@@ -387,11 +358,7 @@
 msgid "Create"
 msgstr "Erstellen"
 
-<<<<<<< HEAD
 #: src/pages/Offers.tsx:160
-=======
-#: src/pages/Offers.tsx:148
->>>>>>> 2496a8b3
 msgid "Create a new offer to get started with peer-to-peer trading."
 msgstr "Erstellen Sie ein neues Offer, um mit dem Peer-to-Peer-Handel zu beginnen."
 
@@ -399,11 +366,7 @@
 msgid "Create a profile?"
 msgstr "Ein Profil erstellen?"
 
-<<<<<<< HEAD
 #: src/pages/Offers.tsx:177
-=======
-#: src/pages/Offers.tsx:165
->>>>>>> 2496a8b3
 #: src/pages/MakeOffer.tsx:306
 msgid "Create Offer"
 msgstr "Offer Erstellen"
@@ -451,13 +414,8 @@
 msgid "Days"
 msgstr "Tage"
 
-<<<<<<< HEAD
 #: src/pages/Offers.tsx:301
 #: src/pages/Offers.tsx:386
-=======
-#: src/pages/Offers.tsx:289
-#: src/pages/Offers.tsx:374
->>>>>>> 2496a8b3
 #: src/pages/Login.tsx:283
 #: src/pages/Login.tsx:392
 msgid "Delete"
@@ -471,11 +429,7 @@
 msgid "Delete hardened addresses"
 msgstr ""
 
-<<<<<<< HEAD
 #: src/pages/Offers.tsx:363
-=======
-#: src/pages/Offers.tsx:351
->>>>>>> 2496a8b3
 msgid "Delete offer record?"
 msgstr ""
 
@@ -507,11 +461,7 @@
 msgid "Details"
 msgstr "Details"
 
-<<<<<<< HEAD
 #: src/pages/Offers.tsx:348
-=======
-#: src/pages/Offers.tsx:336
->>>>>>> 2496a8b3
 msgid "Dexie"
 msgstr ""
 
@@ -585,11 +535,7 @@
 msgid "Enter network fee"
 msgstr "Netzwerkgebühr eingeben"
 
-<<<<<<< HEAD
 #: src/pages/Offers.tsx:194
-=======
-#: src/pages/Offers.tsx:182
->>>>>>> 2496a8b3
 msgid "Enter Offer String"
 msgstr "Offer Text Eingeben"
 
@@ -818,16 +764,8 @@
 msgid "Login"
 msgstr "Anmelden"
 
-<<<<<<< HEAD
 #: src/components/Layout.tsx:110
 #: src/components/Header.tsx:154
-=======
-#: src/components/Layout.tsx:93
-#: src/components/Layout.tsx:97
-#: src/components/Layout.tsx:158
-#: src/components/Layout.tsx:165
-#: src/components/Header.tsx:148
->>>>>>> 2496a8b3
 msgid "Logout"
 msgstr "Abmelden"
 
@@ -835,11 +773,7 @@
 msgid "Make sure you have saved your mnemonic. You will not be able to access it later, since it will not be saved in the wallet. You will also not be able to make transactions with this wallet."
 msgstr " Stellen Sie sicher, dass Sie Ihre Mnemonic gespeichert haben. Sie können später nicht darauf zugreifen, da sie nicht im Wallet gespeichert wird. Sie können auch keine Transaktionen mit diesem Wallet durchführen."
 
-<<<<<<< HEAD
 #: src/pages/Offers.tsx:154
-=======
-#: src/pages/Offers.tsx:142
->>>>>>> 2496a8b3
 msgid "Manage offers"
 msgstr "Offers verwalten"
 
@@ -935,14 +869,8 @@
 msgid "Network ID"
 msgstr "Netzwerk ID"
 
-<<<<<<< HEAD
 #: src/components/Layout.tsx:71
 #: src/components/Header.tsx:119
-=======
-#: src/components/Layout.tsx:61
-#: src/components/Layout.tsx:109
-#: src/components/Header.tsx:113
->>>>>>> 2496a8b3
 msgid "Network status"
 msgstr "Netzwerkstatus"
 
@@ -983,11 +911,7 @@
 msgid "No collection"
 msgstr "Keine Kollektion"
 
-<<<<<<< HEAD
 #: src/pages/Offers.tsx:156
-=======
-#: src/pages/Offers.tsx:144
->>>>>>> 2496a8b3
 msgid "No offers yet"
 msgstr "Keine Offers vorhanden"
 
@@ -1027,14 +951,8 @@
 msgid "Offered..."
 msgstr ""
 
-<<<<<<< HEAD
 #: src/pages/Offers.tsx:140
 #: src/components/Nav.tsx:30
-=======
-#: src/pages/Offers.tsx:133
-#: src/components/Nav.tsx:52
-#: src/components/Nav.tsx:55
->>>>>>> 2496a8b3
 msgid "Offers"
 msgstr "Offers"
 
@@ -1054,11 +972,7 @@
 msgid "Paste WalletConnect URI"
 msgstr "WalletConnect URI einfügen"
 
-<<<<<<< HEAD
 #: src/pages/Offers.tsx:199
-=======
-#: src/pages/Offers.tsx:187
->>>>>>> 2496a8b3
 msgid "Paste your offer string here..."
 msgstr "Offer-Text hier einfügen..."
 
@@ -1313,16 +1227,9 @@
 msgid "Sent"
 msgstr "Gesendet"
 
-<<<<<<< HEAD
 #: src/pages/Settings.tsx:50
 #: src/components/Layout.tsx:103
 #: src/components/Header.tsx:147
-=======
-#: src/pages/Settings.tsx:48
-#: src/components/Layout.tsx:88
-#: src/components/Layout.tsx:149
-#: src/components/Header.tsx:141
->>>>>>> 2496a8b3
 msgid "Settings"
 msgstr "Einstellungen"
 
@@ -1399,14 +1306,8 @@
 msgid "Summary"
 msgstr "Zusammenfassung"
 
-<<<<<<< HEAD
 #: src/components/Layout.tsx:93
 #: src/components/Header.tsx:137
-=======
-#: src/components/Layout.tsx:78
-#: src/components/Layout.tsx:132
-#: src/components/Header.tsx:131
->>>>>>> 2496a8b3
 msgid "Syncing {syncedCoins} / {totalCoins}"
 msgstr "{syncedCoins} / {totalCoins} synchronisieren"
 
@@ -1494,11 +1395,7 @@
 msgid "This will combine all of the selected coins into one."
 msgstr "Dadurch werden alle ausgewählten Coins zu einem einzigen kombiniert."
 
-<<<<<<< HEAD
 #: src/pages/Offers.tsx:366
-=======
-#: src/pages/Offers.tsx:354
->>>>>>> 2496a8b3
 msgid "This will delete the offer from the wallet, but if it's shared externally it can still be accepted. The only way to truly cancel a public offer is by spending one or more of its coins."
 msgstr "Dadurch wird das Offer aus dem Wallet gelöscht, aber wenn es extern geteilt wird, kann es immer noch akzeptiert werden. Der einzige Weg, ein öffentliches Angebot wirklich zu stornieren, besteht darin, einen oder mehrere seiner Coins auszugeben."
 
@@ -1675,13 +1572,8 @@
 msgid "View hidden"
 msgstr "Versteckte anzeigen"
 
-<<<<<<< HEAD
 #: src/pages/Offers.tsx:172
 #: src/pages/Offers.tsx:205
-=======
-#: src/pages/Offers.tsx:160
-#: src/pages/Offers.tsx:193
->>>>>>> 2496a8b3
 msgid "View Offer"
 msgstr "Offer anzeigen"
 
@@ -1697,14 +1589,8 @@
 msgid "Wallet Details"
 msgstr "Wallet Details"
 
-<<<<<<< HEAD
 #: src/components/Layout.tsx:58
 #: src/components/Header.tsx:108
-=======
-#: src/components/Layout.tsx:175
-#: src/components/Layout.tsx:190
-#: src/components/Header.tsx:102
->>>>>>> 2496a8b3
 msgid "Wallet icon"
 msgstr "Wallet Symbol"
 
@@ -1742,11 +1628,7 @@
 msgid "You"
 msgstr "Sie"
 
-<<<<<<< HEAD
 #: src/pages/Offers.tsx:165
-=======
-#: src/pages/Offers.tsx:153
->>>>>>> 2496a8b3
 msgid "You can also paste an offer using"
 msgstr "Sie können auch ein Angebot einfügen mit"
 
