--- conflicted
+++ resolved
@@ -62,11 +62,7 @@
 #~ msgid "{transactionSpentCount} coins spent,"
 #~ msgstr "{transactionSpentCount} ausgegebene Coins,"
 
-<<<<<<< HEAD
-#: src/pages/Transactions.tsx:196
-=======
-#: src/pages/Transactions.tsx:200
->>>>>>> 54fe2368
+#: src/pages/Transactions.tsx:197
 msgid "{transactionSpentCount} inputs, {transactionCreatedCount} outputs"
 msgstr ""
 
@@ -194,11 +190,7 @@
 msgid "Back"
 msgstr "Zurück"
 
-<<<<<<< HEAD
-#: src/pages/Transactions.tsx:193
-=======
-#: src/pages/Transactions.tsx:197
->>>>>>> 54fe2368
+#: src/pages/Transactions.tsx:194
 msgid "Block #{transactionHeight}"
 msgstr "Block #{transactionHeight}"
 
@@ -913,13 +905,9 @@
 msgid "New Offer"
 msgstr "Neuer Offer"
 
-<<<<<<< HEAD
 #: src/components/Pagination.tsx:70
-#: src/components/NftOptions.tsx:82
-=======
 #: src/components/NftOptions.tsx:109
 #: src/components/NftOptions.tsx:110
->>>>>>> 54fe2368
 #: src/components/CoinList.tsx:371
 #: src/components/AddressList.tsx:190
 msgid "Next page"
@@ -961,11 +949,7 @@
 msgid "No results."
 msgstr "Keine Ergebnisse."
 
-<<<<<<< HEAD
-#: src/pages/Transactions.tsx:257
-=======
-#: src/pages/Transactions.tsx:261
->>>>>>> 54fe2368
+#: src/pages/Transactions.tsx:258
 #: src/pages/Nft.tsx:226
 #: src/pages/Nft.tsx:235
 #: src/components/AssignNftDialog.tsx:104
@@ -987,11 +971,7 @@
 msgid "Not enough funds to cover the fee"
 msgstr "Nicht genügend Guthaben, um die Gebühr zu decken"
 
-<<<<<<< HEAD
-#: src/pages/Transactions.tsx:84
-=======
-#: src/pages/Transactions.tsx:83
->>>>>>> 54fe2368
+#: src/pages/Transactions.tsx:85
 msgid "Note"
 msgstr "Notiz"
 
@@ -1093,13 +1073,9 @@
 #~ msgid "Prevents the peer from being banned."
 #~ msgstr "Verhindert, dass der Peer verboten wird."
 
-<<<<<<< HEAD
 #: src/components/Pagination.tsx:40
-#: src/components/NftOptions.tsx:66
-=======
 #: src/components/NftOptions.tsx:92
 #: src/components/NftOptions.tsx:93
->>>>>>> 54fe2368
 #: src/components/CoinList.tsx:362
 #: src/components/AddressList.tsx:181
 msgid "Previous page"
@@ -1158,11 +1134,7 @@
 msgid "Receive Address"
 msgstr "Empfangsadresse"
 
-<<<<<<< HEAD
-#: src/pages/Transactions.tsx:203
-=======
-#: src/pages/Transactions.tsx:207
->>>>>>> 54fe2368
+#: src/pages/Transactions.tsx:204
 msgid "Received"
 msgstr "Erhalten"
 
@@ -1302,11 +1274,7 @@
 msgid "Sending"
 msgstr "wird gesendet"
 
-<<<<<<< HEAD
-#: src/pages/Transactions.tsx:202
-=======
-#: src/pages/Transactions.tsx:206
->>>>>>> 54fe2368
+#: src/pages/Transactions.tsx:203
 msgid "Sent"
 msgstr "Gesendet"
 
@@ -1552,11 +1520,7 @@
 msgid "Transaction Signed"
 msgstr "Signierte Transaktion"
 
-<<<<<<< HEAD
-#: src/pages/Transactions.tsx:76
-=======
-#: src/pages/Transactions.tsx:75
->>>>>>> 54fe2368
+#: src/pages/Transactions.tsx:77
 #: src/components/Nav.tsx:74
 msgid "Transactions"
 msgstr "Transaktionen"
@@ -1592,15 +1556,11 @@
 #~ msgid "Unassign Profile"
 #~ msgstr "Profil nicht mehr zuweisen"
 
-<<<<<<< HEAD
-#: src/pages/Transactions.tsx:294
-=======
 #: src/pages/DidNfts.tsx:80
 msgid "Unassigned NFTs"
 msgstr ""
 
-#: src/pages/Transactions.tsx:297
->>>>>>> 54fe2368
+#: src/pages/Transactions.tsx:308
 #: src/pages/Transaction.tsx:149
 #: src/pages/Collection.tsx:92
 #: src/components/OfferSummaryCard.tsx:81
@@ -1767,10 +1727,6 @@
 #~ msgid "You do not currently have any NFTs. Would you like to mint one?"
 #~ msgstr "Sie haben derzeit keine NFTs. Möchten Sie eines minten?"
 
-<<<<<<< HEAD
-#: src/pages/Transactions.tsx:87
-=======
-#: src/pages/Transactions.tsx:86
->>>>>>> 54fe2368
+#: src/pages/Transactions.tsx:88
 msgid "You have not made any transactions yet."
 msgstr "Sie haben noch keine Transaktionen durchgeführt."