msgid ""
msgstr ""
"POT-Creation-Date: 2024-12-25 09:50-0300\n"
"MIME-Version: 1.0\n"
"Content-Type: text/plain; charset=utf-8\n"
"Content-Transfer-Encoding: 8bit\n"
"X-Generator: @lingui/cli\n"
"Language: de-DE\n"
"Project-Id-Version: \n"
"Report-Msgid-Bugs-To: \n"
"PO-Revision-Date: \n"
"Last-Translator: \n"
"Language-Team: \n"
"Plural-Forms: \n"

#: src/components/Nav.tsx:138
#~ msgid "(connecting...)"
#~ msgstr ""

#: src/pages/DidList.tsx:91
msgid "{didsCount, plural, one {You do not currently have any DID profile. Would you like to create one?} other {You do not currently have any DID profiles. Would you like to create one?}}"
msgstr "{didsCount, plural, one {Sie haben derzeit noch kein DID-Profil. Möchten Sie eines erstellen?} other {Sie haben derzeit noch keine DID Profile. Möchten Sie eines erstellen?}}"

#: src/components/Layout.tsx:76
#: src/components/Header.tsx:125
#~ msgid "{peerCount, plural, one {# peer} other {# peers}}"
#~ msgstr ""

#: src/components/Nav.tsx:118
msgid "{peerCount} peers synced"
msgstr ""

#: src/pages/PeerList.tsx:479
msgid "{peersToDeleteCount, plural, one {Ban peer temporarily} other {Ban peers temporarily}}"
msgstr "{peersToDeleteCount, plural, one {Peer vorübergehend verbieten} other {Peers vorübergehend verbieten}}"

#: src/pages/PeerList.tsx:526
msgid "{peersToDeleteCount, plural, one {Remove Peer} other {Remove Peers}}"
msgstr "{peersToDeleteCount, plural, one {Peer entfernen} other {Peers entfernen}}"

#: src/pages/PeerList.tsx:470
msgid "{peersToDeleteCount, plural, one {This will remove the peer from your connection. If you are currently syncing against this peer, a new one will be used to replace it.} other {This will remove # peers from your connection. If you are currently syncing against these peers, new ones will be used to replace them.}}"
msgstr "{peersToDeleteCount, plural, one {Dadurch wird der Peer aus Ihrer Verbindung entfernt. Wenn Sie gerade mit diesem Peer synchronisieren, wird er durch einen neuen ersetzt.} other {Dadurch werden # Peers aus Ihrer Verbindung entfernt. Wenn Sie gerade mit diesen Peers synchronisieren, werden sie durch einen neuen ersetzt.}}"

#: src/pages/PeerList.tsx:490
msgid "{peersToDeleteCount, plural, one {Will temporarily prevent the peer from being connected to.} other {Will temporarily prevent the peers from being connected to.}}"
msgstr "{peersToDeleteCount, plural, one {Verhindert vorübergehend die Verbindung zum Peer.} other {Verhindert vorübergehend die Verbindung zu den ausgewählten Peers.}}"

#: src/components/MultiSelectActions.tsx:90
msgid "{selectedCount} selected"
msgstr "{selectedCount} ausgewählt"

#: src/components/Nav.tsx:137
msgid "{syncedCoins} / {totalCoins} coins synced"
msgstr ""

#: src/pages/Transactions.tsx:190
#~ msgid "{transactionCreatedCount} created"
#~ msgstr "{transactionCreatedCount} erstellt"

#: src/pages/Transactions.tsx:189
#~ msgid "{transactionSpentCount} coins spent,"
#~ msgstr "{transactionSpentCount} ausgegebene Coins,"

#: src/pages/Transactions.tsx:199
msgid "{transactionSpentCount} inputs, {transactionCreatedCount} outputs"
msgstr ""

#: src/pages/PeerList.tsx:205
#: src/components/MultiSelectActions.tsx:95
#: src/components/AddressList.tsx:68
msgid "Actions"
msgstr "Aktionen"

#: src/pages/PeerList.tsx:333
msgid "Add new peer"
msgstr "Neuen Peer hinzufügen"

#: src/components/NftCard.tsx:378
msgid "Add NFT URL"
msgstr "NFT-URL hinzufügen"

#: src/pages/PeerList.tsx:327
msgid "Add Peer"
msgstr "Peer hinzufügen"

#: src/pages/MakeOffer.tsx:139
msgid "Add the assets you are offering."
msgstr "Fügen Sie die von Ihnen angebotenen Assets hinzu."

#: src/pages/MakeOffer.tsx:162
msgid "Add the assets you are requesting."
msgstr "Fügen Sie die angeforderten Assets hinzu."

#: src/components/NftCard.tsx:317
#: src/components/MultiSelectActions.tsx:169
msgid "Add to Offer"
msgstr ""

#: src/components/NftCard.tsx:272
#: src/components/NftCard.tsx:469
msgid "Add URL"
msgstr "URL hinzufügen"

#: src/pages/Send.tsx:220
#: src/pages/Nft.tsx:241
#: src/components/TransferDialog.tsx:81
#: src/components/AddressList.tsx:57
msgid "Address"
msgstr "Addresse"

#: src/pages/Settings.tsx:379
msgid "Address Batch Size"
msgstr "Adresse Batchgröße"

#: src/components/TransferDialog.tsx:47
msgid "Address is required"
msgstr "Adresse ist erforderlich"

#: src/components/Nav.tsx:67
msgid "Addresses"
msgstr "Adressen"

#: src/components/ConfirmationDialog.tsx:130
msgid "Advanced"
msgstr "Erweitert"

#: src/pages/ImportWallet.tsx:125
msgid "Advanced options"
msgstr ""

#: src/pages/Addresses.tsx:138
msgid "All Addresses"
msgstr "Alle Adressen"

#: src/pages/Send.tsx:253
#: src/pages/MakeOffer.tsx:545
#: src/pages/IssueToken.tsx:108
#: src/components/CoinList.tsx:109
msgid "Amount"
msgstr "Betrag"

#: src/components/OfferCard.tsx:113
#: src/components/OfferCard.tsx:158
msgid "Amount includes"
msgstr "Der Betrag enthält"

#: src/pages/Login.tsx:380
msgid "Are you sure you want to delete this wallet? This cannot be undone, and all funds will be lost unless you have saved your mnemonic phrase."
msgstr "Sind Sie sicher, dass Sie den Wallet löschen wollen? Dieser Vorgang kann nicht rückgängig gemacht werden, und Ihr gesamtes Guthaben geht verloren, solange Sie die Mnemonics nicht gespeichert haben."

#: src/pages/PeerList.tsx:464
msgid "Are you sure you want to remove {peersToDeleteCount} peers?"
msgstr "Sind Sie sicher, dass Sie {peersToDeleteCount} Peers entfernen wollen?"

#: src/pages/PeerList.tsx:462
msgid "Are you sure you want to remove the peer?"
msgstr "Sind Sie sicher, dass Sie den Peer entfernen wollen?"

#: src/pages/Login.tsx:322
msgid "Are you sure you want to resync this wallet's data? This will re-download data from the network which can take a while depending on the size of the wallet."
msgstr "Sind Sie sicher, dass Sie die Daten vom Wallet erneut synchronisieren möchten? Dadurch werden die Daten erneut aus dem Netzwerk heruntergeladen, was je nach Größe der Wallet eine Weile dauern kann."

#: src/pages/Token.tsx:259
msgid "Asset"
msgstr "Asset"

#: src/pages/TokenList.tsx:141
msgid "Assets"
msgstr "Assets"

#: src/components/NftCard.tsx:254
#: src/components/NftCard.tsx:366
#: src/components/MultiSelectActions.tsx:190
msgid "Assign Profile"
msgstr "Profil zuweisen"

#: src/components/Nav.tsx:136
#~ msgid "at peak {peerMaxHeight}"
#~ msgstr "bei Höchststand {peerMaxHeight}"

#: src/pages/Nft.tsx:126
msgid "Attributes"
msgstr "Attribute"

#: src/components/Header.tsx:41
#: src/components/Header.tsx:45
#: src/components/Header.tsx:100
msgid "Back"
msgstr "Zurück"

#: src/pages/Transactions.tsx:196
msgid "Block #{transactionHeight}"
msgstr "Block #{transactionHeight}"

#: src/components/MultiSelectActions.tsx:179
#~ msgid "Bulk Assign Profile"
#~ msgstr "Profil massenhaft zuweisen"

#: src/components/MultiSelectActions.tsx:199
msgid "Bulk Burn NFTs"
msgstr "Massenverbrennung von NFTs"

#: src/components/MultiSelectActions.tsx:178
msgid "Bulk Transfer NFTs"
msgstr "Massentransfer NFTs"

#: src/components/MultiSelectActions.tsx:188
#~ msgid "Bulk Unassign Profile"
#~ msgstr "Massenaufhebung der Profilzuordnung"

#: src/pages/DidList.tsx:243
#: src/components/NftCard.tsx:286
#: src/components/MultiSelectActions.tsx:136
msgid "Burn"
msgstr "Verbrennung"

#: src/components/NftCard.tsx:478
msgid "Burn NFT"
msgstr "NFT verbrennen"

#: src/pages/DidList.tsx:344
msgid "Burn Profile"
msgstr "Profil verbrennen"

#: src/pages/CreateWallet.tsx:174
msgid "By disabling this you are creating a cold wallet, with no ability to sign transactions. The mnemonic will need to be saved elsewhere."
msgstr "Wenn Sie diese Funktion deaktivieren, erstellen Sie ein Cold Wallet, in dem keine Transaktionen signiert werden können. Die Mnemonik muss an einder andereren Stelle gespeichert werden."

#: src/pages/Token.tsx:347
#: src/pages/Token.tsx:555
#: src/pages/Token.tsx:623
#: src/pages/PeerList.tsx:305
#: src/pages/PeerList.tsx:359
#: src/pages/PeerList.tsx:508
#: src/pages/Offers.tsx:302
#: src/pages/Offers.tsx:363
#: src/pages/Login.tsx:361
#: src/pages/Login.tsx:389
#: src/pages/Login.tsx:439
#: src/pages/DidList.tsx:325
#: src/pages/CreateWallet.tsx:252
#: src/pages/Addresses.tsx:209
#: src/components/TransferDialog.tsx:114
#: src/components/NftCard.tsx:466
#: src/components/FeeOnlyDialog.tsx:98
#: src/components/ConfirmationDialog.tsx:242
#: src/components/AssignNftDialog.tsx:151
msgid "Cancel"
msgstr "Abbrechen"

#: src/pages/MakeOffer.tsx:300
msgid "Cancel Offer"
msgstr "Offer Abbrechen"

#: src/pages/Offers.tsx:197
#~ msgid "Cancelled"
#~ msgstr "Abgebrochen"

#: src/components/OfferCard.tsx:127
#~ msgid "CAT"
#~ msgstr "CAT"

#: src/components/OfferCard.tsx:143
msgid "CAT icon"
msgstr "CAT Symbol"

#: src/components/ConfirmationDialog.tsx:159
msgid "Change"
msgstr "Ändern"

#: src/pages/TokenList.tsx:168
<<<<<<< HEAD
#: src/components/NftOptions.tsx:71
#: src/components/NftOptions.tsx:72
=======
#: src/pages/TokenList.tsx:169
>>>>>>> 3353dfe9
msgid "Clear search"
msgstr ""

#: src/components/CoinList.tsx:84
msgid "Coin"
msgstr "Coin"

#: src/pages/Nft.tsx:248
msgid "Coin Id"
msgstr "Coin Id"

#: src/pages/Transaction.tsx:97
msgid "Coin with id {coinId}"
msgstr ""

#: src/pages/Token.tsx:482
msgid "Coins"
msgstr "Coins"

#: src/pages/Login.tsx:304
msgid "Cold Wallet"
msgstr "Cold Wallet"

#: src/components/Layout.tsx:76
#: src/components/Layout.tsx:87
msgid "Collapse sidebar"
msgstr ""

#: src/pages/Nft.tsx:115
msgid "Collection Name"
msgstr "Name der Kollektion"

#: src/pages/Token.tsx:509
#: src/pages/Token.tsx:558
msgid "Combine"
msgstr "Zusammenfügen"

#: src/pages/Token.tsx:521
msgid "Combine {ticker}"
msgstr "{ticker} zusammenfügen"

#: src/pages/CreateWallet.tsx:260
msgid "Confirm"
msgstr "Bestätigen"

#: src/components/ConfirmationDialog.tsx:120
msgid "Confirm transaction?"
msgstr "Transaktion bestätigen?"

#: src/components/CoinList.tsx:162
msgid "Confirmed"
msgstr "Bestätigen"

#: src/pages/Settings.tsx:170
#: src/pages/PeerList.tsx:373
msgid "Connect"
msgstr "Verbinden"

#: src/components/Layout.tsx:119
#~ msgid "Connected to {peerCount}"
#~ msgstr ""

#: src/pages/PeerList.tsx:293
msgid "Connected to {totalPeersCount} peers"
msgstr "Verbunden mit {totalPeersCount} Peers"

#: src/components/Nav.tsx:134
msgid "connecting..."
msgstr "verbinden..."

#: src/components/Nav.tsx:120
msgid "Connecting..."
msgstr ""

#: src/pages/Offers.tsx:276
msgid "Copy"
msgstr "Kopieren"

#: src/pages/Offers.tsx:316
#: src/components/NftCard.tsx:347
msgid "Copy ID"
msgstr "ID Kopieren"

#: src/pages/Login.tsx:81
msgid "Create"
msgstr "Erstellen"

#: src/pages/Offers.tsx:148
msgid "Create a new offer to get started with peer-to-peer trading."
msgstr "Erstellen Sie ein neues Offer, um mit dem Peer-to-Peer-Handel zu beginnen."

#: src/pages/DidList.tsx:88
msgid "Create a profile?"
msgstr "Ein Profil erstellen?"

#: src/pages/Offers.tsx:165
#: src/pages/MakeOffer.tsx:306
msgid "Create Offer"
msgstr "Offer Erstellen"

#: src/pages/DidList.tsx:68
#: src/pages/CreateProfile.tsx:58
#: src/pages/CreateProfile.tsx:105
msgid "Create Profile"
msgstr "Profile Erstellen"

#: src/pages/Login.tsx:522
#: src/pages/CreateWallet.tsx:58
msgid "Create Wallet"
msgstr "Wallet Erstellen"

#: src/pages/MakeOffer.tsx:306
msgid "Creating Offer"
msgstr "Offer wird erstellt"

#: src/pages/IssueToken.tsx:93
msgid "Currency Symbol"
msgstr "Währungssymbol"

#: src/pages/Settings.tsx:82
msgid "Dark Mode"
msgstr "Dunkler Modus"

#: src/components/NftCard.tsx:428
msgid "Data"
msgstr "Daten"

#: src/pages/Nft.tsx:195
msgid "Data Hash"
msgstr "Daten Hash"

#: src/pages/Nft.tsx:144
msgid "Data URIs"
msgstr "Daten URIs"

#: src/pages/MintNft.tsx:143
msgid "Data URLs"
msgstr "Daten URLs"

#: src/pages/MakeOffer.tsx:238
msgid "Days"
msgstr "Tage"

#: src/pages/Offers.tsx:289
#: src/pages/Offers.tsx:374
#: src/pages/Login.tsx:283
#: src/pages/Login.tsx:392
msgid "Delete"
msgstr "Löschen"

#: src/pages/PeerList.tsx:320
msgid "Delete {selectedPeersCount}"
msgstr "{selectedPeersCount} Löschen"

#: src/pages/Login.tsx:349
msgid "Delete hardened addresses"
msgstr ""

#: src/pages/Offers.tsx:351
msgid "Delete offer record?"
msgstr ""

#: src/pages/Login.tsx:329
msgid "Delete saved offer files"
msgstr "Gespeicherte Offer-Dateien löschen"

#: src/pages/Login.tsx:339
msgid "Delete unhardened addresses"
msgstr ""

#: src/pages/Addresses.tsx:196
msgid "Derivation index"
msgstr ""

#: src/pages/Addresses.tsx:190
msgid "Derivation Index"
msgstr ""

#: src/pages/Addresses.tsx:154
msgid "Derivation index: {derivationIndex}"
msgstr ""

#: src/pages/Nft.tsx:106
msgid "Description"
msgstr "Beschreibung"

#: src/pages/Login.tsx:247
msgid "Details"
msgstr "Details"

#: src/pages/Offers.tsx:336
msgid "Dexie"
msgstr ""

#: src/pages/MakeOffer.tsx:346
msgid "Dexie Link"
msgstr "Dexie Link"

#: src/pages/CreateWallet.tsx:240
msgid "Did you save your mnemonic?"
msgstr "Haben Sie Ihre Mnemonic gespeichert?"

#: src/pages/Settings.tsx:151
msgid "Disconnect"
msgstr "Verbindung trennen"

#: src/pages/Settings.tsx:227
msgid "Discover peers automatically"
msgstr "Peers automatisch entdecken"

#: src/pages/IssueToken.tsx:77
#: src/pages/CreateProfile.tsx:72
msgid "Display name"
msgstr "Display Name"

#: src/pages/Login.tsx:492
msgid "Done"
msgstr "Fertig"

#: src/pages/Token.tsx:251
msgid "Edit"
msgstr "Bearbeiten"

#: src/components/NftCard.tsx:256
#: src/components/MultiSelectActions.tsx:123
msgid "Edit Profile"
msgstr ""

#: src/pages/Token.tsx:293
msgid "Edit Token Details"
msgstr "Token Details Bearbeiten"

#: src/pages/Send.tsx:236
#: src/pages/MintNft.tsx:211
#: src/components/TransferDialog.tsx:84
msgid "Enter address"
msgstr "Addresse eingeben"

#: src/pages/MakeOffer.tsx:457
msgid "Enter amount"
msgstr "Summer eingeben"

#: src/pages/MintNft.tsx:148
#: src/pages/MintNft.tsx:169
#: src/pages/MintNft.tsx:190
msgid "Enter comma separated URLs"
msgstr "Kommagetrennte URLs eingeben"

#: src/pages/Addresses.tsx:195
msgid "Enter derivation index"
msgstr ""

#: src/components/TransferDialog.tsx:101
msgid "Enter fee amount"
msgstr "Gebührenbetrag eingeben"

#: src/pages/Send.tsx:313
msgid "Enter memo"
msgstr ""

#: src/pages/Send.tsx:228
msgid "Enter multiple distinct addresses"
msgstr ""

#: src/components/FeeOnlyDialog.tsx:84
msgid "Enter network fee"
msgstr "Netzwerkgebühr eingeben"

#: src/pages/Offers.tsx:182
msgid "Enter Offer String"
msgstr "Offer Text Eingeben"

#: src/pages/MintNft.tsx:234
msgid "Enter percent"
msgstr "Prozent eingeben"

#: src/pages/PeerList.tsx:336
msgid "Enter the IP address of the peer you want to connect to."
msgstr "IP-Adresse des Peers eingeben, mit dem Sie sich verbinden möchten."

#: src/pages/Token.tsx:296
msgid "Enter the new display details for this token"
msgstr "Display-Details für neues Token eingeben"

#: src/pages/DidList.tsx:295
msgid "Enter the new display name for this profile."
msgstr "Geben Sie den neuen Anzeigenamen für dieses Profil ein."

#: src/pages/Login.tsx:408
msgid "Enter the new display name for this wallet."
msgstr "Geben Sie den neuen Anzeigenamen für den Wallet ein"

#: src/components/NftCard.tsx:402
msgid "Enter URL"
msgstr "URL Eingeben"

#: src/pages/ImportWallet.tsx:112
msgid "Enter your mnemonic, private key, or public key above. If it's a public key, it will be imported as a read-only cold wallet."
msgstr ""

#: src/pages/ImportWallet.tsx:94
#~ msgid "Enter your mnemonic, private key, or public key below. If it's a public key, it will be imported as a read-only cold wallet."
#~ msgstr "Geben Sie unten Ihre Mnemonic, Ihren Private Key oder Ihren Public Key ein. Wenn es sich um einen Public Key handelt, wird er als schreibgeschütztes Cold Wallet importiert."

#: src/components/Layout.tsx:76
#: src/components/Layout.tsx:87
msgid "Expand sidebar"
msgstr ""

#: src/pages/Offers.tsx:199
#~ msgid "Expired"
#~ msgstr "Abgelaufen"

#: src/pages/MakeOffer.tsx:202
msgid "Expiring offer"
msgstr "Auslaufendes Offer"

#: src/pages/Nft.tsx:262
msgid "External Links"
msgstr "Externe Links"

#: src/pages/Send.tsx:279
#: src/pages/IssueToken.tsx:129
#: src/components/ConfirmationDialog.tsx:154
#: src/components/ConfirmationDialog.tsx:380
msgid "Fee"
msgstr "Gebühr"

#: src/components/ConfirmationDialog.tsx:144
msgid "Fee exceeds recommended maximum of 0.001 {ticker}"
msgstr "Gebühr übersteigt das empfohlene Maximum von 0.001 {ticker}"

#: src/pages/ViewOffer.tsx:35
msgid "Fetching offer details..."
msgstr ""

#: src/pages/Addresses.tsx:122
msgid "Fresh Address"
msgstr "Neue Addresse"

#: src/pages/Addresses.tsx:221
msgid "Generate"
msgstr ""

#: src/pages/Settings.tsx:374
msgid "Generate addresses automatically"
msgstr "Addressen automatisch generieren"

#: src/pages/Addresses.tsx:219
msgid "Generating"
msgstr ""

#: src/pages/Settings.tsx:70
msgid "Global"
msgstr "Global"

#: src/components/Header.tsx:76
msgid "Go to wallet"
msgstr "Zum Wallet gehen"

#: src/components/NftOptions.tsx:249
msgid "Group by Collections"
msgstr ""

#: src/components/NftOptions.tsx:265
msgid "Group by Owners"
msgstr ""

#: src/components/NftOptions.tsx:179
#~ msgid "Group Collections"
#~ msgstr "Kollektionen gruppieren"

#: src/components/NftOptions.tsx:206
#: src/components/NftOptions.tsx:207
msgid "Group options"
msgstr ""

#: src/pages/Addresses.tsx:144
msgid "Hardened addresses"
msgstr ""

#: src/pages/PeerList.tsx:199
msgid "Height"
msgstr ""

#: src/pages/PeerList.tsx:132
msgid "Height:"
msgstr "Höhe:"

#: src/pages/Token.tsx:259
<<<<<<< HEAD
#: src/pages/NftList.tsx:281
#: src/pages/DidList.tsx:240
=======
#: src/pages/NftList.tsx:243
#: src/pages/DidList.tsx:274
>>>>>>> 3353dfe9
#: src/components/NftCard.tsx:334
msgid "Hide"
msgstr "Verstecken"

#: src/pages/TokenList.tsx:187
#: src/pages/TokenList.tsx:190
msgid "Hide zero balances"
msgstr ""

#: src/components/ConfirmationDialog.tsx:141
msgid "High Transaction Fee"
msgstr "Hohe Transaktionsgebühr"

#: src/pages/Login.tsx:297
msgid "Hot Wallet"
msgstr "Hot Wallet"

#: src/pages/MakeOffer.tsx:260
msgid "Hours"
msgstr "Stunden"

#: src/pages/Login.tsx:78
#: src/pages/ImportWallet.tsx:164
msgid "Import"
msgstr "Importieren"

#: src/pages/Login.tsx:519
#: src/pages/ImportWallet.tsx:77
msgid "Import Wallet"
msgstr "Wallet Importieren"

#: src/pages/ImportWallet.tsx:164
msgid "Importing"
msgstr ""

#: src/pages/Addresses.tsx:160
msgid "Increase"
msgstr ""

#: src/pages/Addresses.tsx:172
msgid "Increase Derivation Index"
msgstr ""

#: src/pages/Addresses.tsx:175
msgid "Increase the derivation index to generate new addresses. Setting this too high can cause issues, and it can't be reversed without resyncing the wallet."
msgstr ""

#: src/components/AddressList.tsx:47
msgid "Index"
msgstr "Index"

#: src/pages/ImportWallet.tsx:141
msgid "Initial Addresses"
msgstr ""

#: src/pages/ViewOffer.tsx:25
msgid "Initializing..."
msgstr ""

#: src/pages/Send.tsx:129
msgid "Invalid address"
msgstr "Ungültige Adresse"

#: src/pages/Send.tsx:129
msgid "Invalid addresses"
msgstr ""

#: src/pages/PeerList.tsx:191
#: src/pages/PeerList.tsx:345
msgid "IP Address"
msgstr "IP Addresse"

#: src/pages/TokenList.tsx:148
#: src/pages/IssueToken.tsx:62
#: src/pages/IssueToken.tsx:148
msgid "Issue Token"
msgstr "Token ausgeben"

#: src/components/ConfirmationDialog.tsx:133
msgid "JSON"
msgstr "JSON"

#: src/components/NftCard.tsx:415
msgid "Kind"
msgstr "Sorte"

#: src/components/NftCard.tsx:141
msgid "Kind is required"
msgstr "Sorte ist erforderlich"

#: src/pages/Settings.tsx:88
msgid "Language"
msgstr "Sprache"

#: src/pages/Nft.tsx:98
msgid "Launcher Id"
msgstr "Launcher Id"

#: src/components/NftCard.tsx:434
msgid "License"
msgstr "Lizenz"

#: src/pages/Nft.tsx:213
msgid "License Hash"
msgstr "Lizenz Hash"

#: src/pages/Nft.tsx:178
msgid "License URIs"
msgstr "Lizenz URIs"

#: src/pages/MintNft.tsx:185
msgid "License URLs"
msgstr "Lizenz URLs"

#: src/pages/Login.tsx:235
msgid "Login"
msgstr "Anmelden"

#: src/components/Nav.tsx:168
msgid "Logout"
msgstr "Abmelden"

#: src/pages/CreateWallet.tsx:243
msgid "Make sure you have saved your mnemonic. You will not be able to access it later, since it will not be saved in the wallet. You will also not be able to make transactions with this wallet."
msgstr " Stellen Sie sicher, dass Sie Ihre Mnemonic gespeichert haben. Sie können später nicht darauf zugreifen, da sie nicht im Wallet gespeichert wird. Sie können auch keine Transaktionen mit diesem Wallet durchführen."

#: src/pages/Offers.tsx:142
msgid "Manage offers"
msgstr "Offers verwalten"

#: src/pages/Send.tsx:306
msgid "Memo (optional)"
msgstr ""

#: src/components/NftCard.tsx:431
msgid "Metadata"
msgstr "Metadaten"

#: src/pages/Nft.tsx:204
msgid "Metadata Hash"
msgstr "Metadaten Hash"

#: src/pages/Nft.tsx:161
msgid "Metadata URIs"
msgstr "Metadaten URIs"

#: src/pages/MintNft.tsx:164
msgid "Metadata URLs"
msgstr "Metadaten URLs"

#: src/pages/MintNft.tsx:283
msgid "Mint"
msgstr "Mint"

#: src/pages/NftList.tsx:126
#~ msgid "Mint an NFT?"
#~ msgstr "NFT minten?"

<<<<<<< HEAD
#: src/pages/NftList.tsx:120
=======
#: src/pages/NftList.tsx:105
>>>>>>> 3353dfe9
#: src/pages/MintNft.tsx:96
msgid "Mint NFT"
msgstr "NFT Minten"

#: src/pages/Nft.tsx:223
msgid "Minter DID"
msgstr "DID des Minters"

#: src/pages/MakeOffer.tsx:371
msgid "MintGarden Link"
msgstr "MintGarden Link"

#: src/pages/MintNft.tsx:283
msgid "Minting"
msgstr "Minting"

#: src/pages/MakeOffer.tsx:282
msgid "Minutes"
msgstr "Minuten"

#: src/pages/Login.tsx:480
#: src/pages/CreateWallet.tsx:195
msgid "Mnemonic"
msgstr "Mnemonic"

#: src/pages/Token.tsx:302
#: src/pages/IssueToken.tsx:74
#: src/pages/DidList.tsx:301
#: src/pages/CreateProfile.tsx:69
msgid "Name"
msgstr "Name"

#: src/pages/IssueToken.tsx:35
#: src/pages/CreateProfile.tsx:35
msgid "Name is required"
msgstr "Name ist erforderlich"

#: src/pages/Login.tsx:418
msgid "Name of your wallet"
msgstr "Name Ihres Wallets"

#: src/pages/Settings.tsx:210
msgid "Network"
msgstr "Netzwerk"

#: src/pages/ViewOffer.tsx:80
#: src/pages/Token.tsx:540
#: src/pages/Token.tsx:608
#: src/pages/MintNft.tsx:256
#: src/pages/MakeOffer.tsx:178
#: src/pages/CreateProfile.tsx:86
#: src/components/TransferDialog.tsx:96
#: src/components/NftCard.tsx:450
#: src/components/FeeOnlyDialog.tsx:79
#: src/components/AssignNftDialog.tsx:133
msgid "Network Fee"
msgstr "Netzwerkgebühr"

#: src/components/FeeOnlyDialog.tsx:85
#: src/components/AssignNftDialog.tsx:138
msgid "Network fee amount"
msgstr "Netzwerkgebührenbetrag"

#: src/pages/Settings.tsx:258
msgid "Network ID"
msgstr "Netzwerk ID"

#: src/components/Nav.tsx:116
#~ msgid "Network status"
#~ msgstr "Netzwerkstatus"

#: src/pages/MakeOffer.tsx:126
msgid "New Offer"
msgstr "Neuer Offer"

#: src/components/NftOptions.tsx:109
#: src/components/NftOptions.tsx:110
#: src/components/CoinList.tsx:371
#: src/components/AddressList.tsx:190
msgid "Next page"
msgstr "Nächste Seite"

#: src/pages/MakeOffer.tsx:434
#: src/components/OfferCard.tsx:172
msgid "NFT"
msgstr "NFT"

#: src/components/NftCard.tsx:223
msgid "NFT options"
msgstr "NFT optionen"

#: src/components/OfferCard.tsx:186
msgid "NFT preview"
msgstr "NFT Vorschau"

#: src/pages/NftList.tsx:99
#: src/components/Nav.tsx:46
msgid "NFTs"
msgstr "NFTs"

#: src/pages/Settings.tsx:157
msgid "No active sessions"
msgstr "Keine aktiven Sessions"

#: src/components/NftCard.tsx:217
msgid "No collection"
msgstr "Keine Kollektion"

#: src/pages/Offers.tsx:144
msgid "No offers yet"
msgstr "Keine Offers vorhanden"

#: src/pages/PeerList.tsx:446
#: src/components/CoinList.tsx:346
#: src/components/AddressList.tsx:167
msgid "No results."
msgstr "Keine Ergebnisse."

#: src/pages/Transactions.tsx:260
#: src/pages/Nft.tsx:226
#: src/pages/Nft.tsx:235
#: src/components/AssignNftDialog.tsx:104
msgid "None"
msgstr "Nichts"

#: src/pages/DidList.tsx:229
msgid "Normalize"
msgstr ""

#: src/pages/DidList.tsx:356
msgid "Normalize Profile"
msgstr ""

#: src/components/TransferDialog.tsx:50
#: src/components/NftCard.tsx:144
#: src/components/FeeOnlyDialog.tsx:49
#: src/components/AssignNftDialog.tsx:58
msgid "Not enough funds to cover the fee"
msgstr "Nicht genügend Guthaben, um die Gebühr zu decken"

#: src/pages/Transactions.tsx:82
msgid "Note"
msgstr "Notiz"

#: src/pages/MakeOffer.tsx:314
msgid "Offer Created"
msgstr "Offer Erstellt"

#: src/pages/MakeOffer.tsx:134
msgid "Offered"
msgstr "Offeriert"

#: src/components/CoinList.tsx:253
msgid "Offered..."
msgstr ""

#: src/pages/Offers.tsx:133
#: src/components/Nav.tsx:60
msgid "Offers"
msgstr "Offers"

#: src/pages/MakeOffer.tsx:387
msgid "Ok"
msgstr "Ok"

#: src/pages/Token.tsx:587
msgid "Output Count"
msgstr "Output Anzahl"

#: src/pages/Nft.tsx:232
msgid "Owner DID"
msgstr "Besitzer DID"

#: src/pages/Settings.tsx:166
msgid "Paste WalletConnect URI"
msgstr "WalletConnect URI einfügen"

#: src/pages/Offers.tsx:187
msgid "Paste your offer string here..."
msgstr "Offer-Text hier einfügen..."

#: src/pages/PeerList.tsx:211
#~ msgid "Peak Height"
#~ msgstr "Höchststand"

#: src/components/Nav.tsx:129
msgid "peer"
msgstr ""

#: src/pages/PeerList.tsx:282
msgid "Peer List"
msgstr "Peer Liste"

#: src/components/Nav.tsx:129
msgid "peers"
msgstr ""

#: src/pages/Offers.tsx:193
#~ msgid "Pending"
#~ msgstr "Ausstehend"

#: src/components/CoinList.tsx:176
#: src/components/CoinList.tsx:251
msgid "Pending..."
msgstr "Ausstehend..."

#: src/components/ConfirmationDialog.tsx:436
#: src/components/ConfirmationDialog.tsx:464
#: src/components/ConfirmationDialog.tsx:498
#: src/components/ConfirmationDialog.tsx:533
msgid "Permanently Burned"
msgstr "Permanent verbrannt"

#: src/pages/Login.tsx:377
msgid "Permanently Delete"
msgstr "Permanent löschen"

#: src/pages/PeerList.tsx:195
msgid "Port"
msgstr "Port"

#: src/pages/PeerList.tsx:138
msgid "Port:"
msgstr "Port:"

#: src/pages/PeerList.tsx:396
#~ msgid "Prevents the peer from being banned."
#~ msgstr "Verhindert, dass der Peer verboten wird."

#: src/components/NftOptions.tsx:92
#: src/components/NftOptions.tsx:93
#: src/components/CoinList.tsx:362
#: src/components/AddressList.tsx:181
msgid "Previous page"
msgstr "Vorherige Seite"

#: src/pages/ViewOffer.tsx:41
msgid "Processing offer data..."
msgstr "Verarbeitet die Offer-Daten..."

#: src/pages/MintNft.tsx:107
#: src/components/ConfirmationDialog.tsx:481
#: src/components/ConfirmationDialog.tsx:495
#: src/components/AssignNftDialog.tsx:92
msgid "Profile"
msgstr "Profil"

#: src/pages/MintNft.tsx:45
#: src/components/AssignNftDialog.tsx:55
msgid "Profile is required"
msgstr "Profil ist erforderlich"

#: src/pages/DidList.tsx:305
msgid "Profile name"
msgstr "Profilname"

<<<<<<< HEAD
#: src/pages/DidNfts.tsx:79
msgid "Profile NFTs"
msgstr ""

#: src/pages/DidList.tsx:60
#: src/components/Nav.tsx:44
#: src/components/Nav.tsx:47
=======
#: src/pages/DidList.tsx:62
#: src/components/Nav.tsx:53
>>>>>>> 3353dfe9
msgid "Profiles"
msgstr "Profile"

#: src/pages/Login.tsx:461
msgid "Public Key"
msgstr "Public Key"

#: src/components/NftCard.tsx:268
#~ msgid "Reassign Profile"
#~ msgstr "Profil neu zuweisen"

#: src/pages/Token.tsx:239
msgid "Receive"
msgstr "Empfangen"

#: src/pages/Addresses.tsx:116
msgid "Receive {ticker}"
msgstr "{ticker} empfangen"

#: src/components/ReceiveAddress.tsx:64
msgid "Receive Address"
msgstr "Empfangsadresse"

#: src/pages/Transactions.tsx:206
msgid "Received"
msgstr "Erhalten"

#: src/components/OfferCard.tsx:50
msgid "Receiving"
msgstr "Erhaltet"

#: src/pages/Token.tsx:254
msgid "Refresh Info"
msgstr "Info aktualisieren"

#: src/pages/Token.tsx:350
#: src/pages/Login.tsx:259
#: src/pages/Login.tsx:442
#: src/pages/DidList.tsx:258
#: src/pages/DidList.tsx:328
msgid "Rename"
msgstr "Umbenennen"

#: src/pages/DidList.tsx:292
msgid "Rename Profile"
msgstr "Profil umbenennen"

#: src/pages/Login.tsx:405
msgid "Rename Wallet"
msgstr "Wallet umbenennen"

#: src/pages/MakeOffer.tsx:157
msgid "Requested"
msgstr "Angefordert"

#: src/pages/Login.tsx:364
msgid "Resync"
msgstr "Neu synchronisieren"

#: src/pages/Login.tsx:271
msgid "Resync ({network})"
msgstr "{network} neu synchronisieren"

#: src/pages/Login.tsx:319
msgid "Resync on {network}"
msgstr "{network} neu synchronisieren"

#: src/pages/Nft.tsx:255
msgid "Royalties {royaltyPercentage}%"
msgstr "Lizenzgebühren {royaltyPercentage}%"

#: src/components/OfferCard.tsx:115
#: src/components/OfferCard.tsx:159
msgid "royalty"
msgstr "royalty"

#: src/pages/MintNft.tsx:206
msgid "Royalty Address"
msgstr "Royalty Addresse"

#: src/pages/MintNft.tsx:228
msgid "Royalty Percent"
msgstr "Royalty Prozent"

#: src/components/OfferCard.tsx:201
msgid "royalty to"
msgstr "royalty zu"

#: src/pages/CreateWallet.tsx:171
msgid "Save mnemonic"
msgstr "Mnemonic speichern"

#: src/pages/ViewOffer.tsx:101
msgid "Save Offer"
msgstr "Offer speichern"

#: src/pages/TokenList.tsx:157
#: src/pages/TokenList.tsx:158
msgid "Search for a token"
msgstr ""

#: src/components/NftOptions.tsx:61
#: src/components/NftOptions.tsx:62
msgid "Search NFTs"
msgstr ""

<<<<<<< HEAD
#: src/components/NftOptions.tsx:49
#~ msgid "Search NFTs..."
#~ msgstr ""

#: src/pages/TokenList.tsx:144
#~ msgid "Search tokens..."
#~ msgstr ""
=======
#: src/pages/TokenList.tsx:159
msgid "Search tokens..."
msgstr ""
>>>>>>> 3353dfe9

#: src/pages/Login.tsx:471
msgid "Secret Key"
msgstr "Secret Key"

#: src/components/CoinList.tsx:61
msgid "Select all coins"
msgstr "Alle Coins auswählen"

#: src/components/CoinList.tsx:69
msgid "Select coin row"
msgstr "Coin-Reihe auswählen"

#: src/components/NftCard.tsx:423
#: src/components/NftCard.tsx:424
msgid "Select kind"
msgstr "Sorte auswählen"

#: src/pages/Settings.tsx:279
msgid "Select network"
msgstr "Netzwerk auswählen"

#: src/pages/MintNft.tsx:113
#: src/pages/MintNft.tsx:115
#: src/components/AssignNftDialog.tsx:98
#: src/components/AssignNftDialog.tsx:100
msgid "Select profile"
msgstr "Profil auswählen"

#: src/pages/PeerList.tsx:289
msgid "Selected {selectedPeersCount} of {totalPeersCount} peers"
msgstr "{selectedPeersCount} von {totalPeersCount} Peers ausgewählt"

#: src/pages/Token.tsx:233
msgid "Send"
msgstr "Senden"

#: src/pages/Send.tsx:189
#: src/pages/Send.tsx:325
msgid "Send {ticker}"
msgstr "{ticker} senden"

#: src/pages/Send.tsx:207
msgid "Send in bulk (airdrop)"
msgstr ""

#: src/components/OfferCard.tsx:29
msgid "Sending"
msgstr "wird gesendet"

#: src/pages/Transactions.tsx:205
msgid "Sent"
msgstr "Gesendet"

#: src/pages/Settings.tsx:48
#: src/components/Nav.tsx:160
msgid "Settings"
msgstr "Einstellungen"

#: src/pages/Token.tsx:259
<<<<<<< HEAD
#: src/pages/NftList.tsx:281
#: src/pages/DidList.tsx:240
=======
#: src/pages/NftList.tsx:243
#: src/pages/DidList.tsx:274
>>>>>>> 3353dfe9
#: src/components/NftCard.tsx:334
msgid "Show"
msgstr "Anzeigen"

#: src/components/CoinList.tsx:227
msgid "Show all coins"
msgstr "Alle Coins anzeigen"

#: src/components/CoinList.tsx:227
msgid "Show unspent coins only"
msgstr "Nur nicht ausgegebene Coins anzeigen"

#: src/pages/TokenList.tsx:187
#: src/pages/TokenList.tsx:190
msgid "Show zero balances"
msgstr ""

#: src/components/ConfirmationDialog.tsx:215
msgid "Sign Transaction"
msgstr "Transaktion signieren"

<<<<<<< HEAD
#: src/pages/TokenList.tsx:325
#: src/components/NftOptions.tsx:161
=======
#: src/pages/TokenList.tsx:326
#: src/components/NftOptions.tsx:146
>>>>>>> 3353dfe9
msgid "Sort Alphabetically"
msgstr "Alphabetisch sortieren"

#: src/pages/TokenList.tsx:339
msgid "Sort by Balance"
msgstr "Nach Guthaben sortieren"

<<<<<<< HEAD
#: src/pages/TokenList.tsx:305
#: src/components/NftOptions.tsx:136
#: src/components/NftOptions.tsx:137
=======
#: src/pages/TokenList.tsx:306
#: src/components/NftOptions.tsx:120
>>>>>>> 3353dfe9
msgid "Sort options"
msgstr "Sortieroptionen"

#: src/components/NftOptions.tsx:177
msgid "Sort Recent"
msgstr "Nach Neuestem sortieren"

#: src/components/CoinList.tsx:203
msgid "Spent"
msgstr "Ausgegeben"

#: src/components/ConfirmationDialog.tsx:359
msgid "Spent Coins"
msgstr "Ausgegebene Coins"

#: src/pages/Token.tsx:499
#: src/pages/Token.tsx:626
msgid "Split"
msgstr "Splitten"

#: src/pages/Token.tsx:570
msgid "Split {ticker}"
msgstr "{ticker} splitten"

#: src/pages/CreateWallet.tsx:233
#: src/components/ConfirmationDialog.tsx:292
msgid "Submit"
msgstr "Senden"

#: src/components/ConfirmationDialog.tsx:292
msgid "Submitting"
msgstr "Wird gesendet"

#: src/components/ConfirmationDialog.tsx:127
#: src/components/ConfirmationDialog.tsx:150
msgid "Summary"
msgstr "Zusammenfassung"

#: src/components/Nav.tsx:132
msgid "synced to peak {peerMaxHeight}"
msgstr ""

#: src/components/Nav.tsx:124
msgid "Syncing"
msgstr ""

#: src/components/Nav.tsx:142
#~ msgid "Syncing {syncedCoins} / {totalCoins}"
#~ msgstr "{syncedCoins} / {totalCoins} synchronisieren"

#: src/pages/TokenList.tsx:205
msgid "Syncing in progress..."
msgstr "Synchronisierung läuft..."

#: src/pages/ViewOffer.tsx:103
#~ msgid "Take Offer"
#~ msgstr "Offer nehmen"

#: src/pages/ViewOffer.tsx:105
msgid "Take Offer "
msgstr "Offer Nehmen"

#: src/pages/Offers.tsx:195
#~ msgid "Taken"
#~ msgstr "Genommen"

#: src/pages/Settings.tsx:232
msgid "Target Peers"
msgstr "Ziel-Peers"

#: src/components/OfferCard.tsx:55
msgid "The assets being given to you in the offer."
msgstr "Die Assets, werden Ihnen in ein Offer angeboten."

#: src/components/OfferCard.tsx:34
msgid "The assets you have to pay to fulfill the offer."
msgstr "Die Assets, die Sie bezahlen müssen, um das Offer zu erfüllen."

#: src/pages/ImportWallet.tsx:147
msgid "The initial derivation index to sync to (both hardened and unhardened keys). This is primarily applicable to legacy wallets with either hardened keys or gaps in addresses used."
msgstr ""

#: src/pages/MakeOffer.tsx:317
msgid "The offer has been created and imported successfully. You can copy the offer file below and send it to the intended recipient or make it public to be accepted by anyone."
msgstr "Das Offer wurde erfolgreich erstellt und importiert. Sie können die Offer-Datei unten kopieren und an den beabsichtigten Empfänger senden oder öffentlich machen, um von jedem akzeptiert zu werden."

#: src/pages/Addresses.tsx:125
msgid "The wallet generates a new address after each transaction. Old ones stay valid."
msgstr "Die Wallet generiert nach jeder Transaktion eine neue Adresse. Die alten bleiben gültig."

#: src/pages/TokenList.tsx:208
msgid "The wallet is still syncing. Balances may not be accurate until it completes."
msgstr "Die Wallet synchronisiert noch. Der Guthaben ist möglicherweise nicht korrekt, bis der Vorgang abgeschlossen ist."

#: src/pages/Login.tsx:511
msgid "There aren't any wallets to log into yet. To get started, create a new wallet or import an existing one."
msgstr "Es gibt noch keine Wallets, in die Sie sich einloggen können. Um loszulegen, erstellen Sie ein neues Wallet oder importieren Sie ein vorhandenes."

#: src/pages/ViewOffer.tsx:90
#~ msgid "This does not include a fee of {makerFee} which was already added by the maker."
#~ msgstr "Dies beinhaltet keine Gebühr von {makerFee}, die bereits vom Maker hinzugefügt wurde."

#: src/components/ConfirmationDialog.tsx:185
msgid "This is the raw JSON spend bundle for this transaction. If you sign it, the transaction can be submitted to the mempool externally."
msgstr "Dies ist das Roh-JSON-Spendenbündel für diese Transaktion. Wenn Sie es signieren, kann die Transaktion extern an den Mempool übermittelt werden."

#: src/components/NftCard.tsx:381
msgid "This will add an additional URL to the NFT. It is not possible to remove URLs later, so be careful with this and try to use permanent URLs if possible."
msgstr "Dadurch wird eine zusätzliche URL zum NFT hinzugefügt. Es ist nicht möglich, URLs später zu entfernen, seien Sie also vorsichtig und versuchen Sie, permanente URLs zu verwenden, wenn möglich."

#: src/components/NftCard.tsx:371
msgid "This will assign the NFT to the selected profile."
msgstr "Dadurch wird das NFT dem ausgewählten Profil zugewiesen."

#: src/components/MultiSelectActions.tsx:195
msgid "This will bulk assign the NFTs to the selected profile."
msgstr "Dadurch werden die NFTs dem ausgewählten Profil in der Masse zugewiesen."

#: src/components/MultiSelectActions.tsx:204
msgid "This will bulk burn {selectedCount} NFTs. This cannot be undone. Are you sure you want to proceed?"
msgstr "Dadurch werden {selectedCount} NFTs verbrannt. Dies kann nicht rückgängig gemacht werden. Sind Sie sicher, dass Sie fortfahren möchten?"

#: src/components/MultiSelectActions.tsx:183
msgid "This will bulk transfer {selectedCount} NFTs to another wallet. Are you sure you want to proceed?"
msgstr "Dadurch werden {selectedCount} NFTs in ein anderes Wallet übertragen. Sind Sie sicher, dass Sie fortfahren möchten?"

#: src/components/MultiSelectActions.tsx:193
#~ msgid "This will bulk unassign the NFTs from their profiles."
#~ msgstr "Dadurch wird die Zuordnung der NFTs zu ihren Profilen aufgehoben."

#: src/pages/Token.tsx:524
msgid "This will combine all of the selected coins into one."
msgstr "Dadurch werden alle ausgewählten Coins zu einem einzigen kombiniert."

#: src/pages/Offers.tsx:354
msgid "This will delete the offer from the wallet, but if it's shared externally it can still be accepted. The only way to truly cancel a public offer is by spending one or more of its coins."
msgstr "Dadurch wird das Offer aus dem Wallet gelöscht, aber wenn es extern geteilt wird, kann es immer noch akzeptiert werden. Der einzige Weg, ein öffentliches Angebot wirklich zu stornieren, besteht darin, einen oder mehrere seiner Coins auszugeben."

#: src/pages/DidList.tsx:361
msgid "This will modify the profile's recovery info to be compatible with the Chia reference wallet."
msgstr ""

#: src/components/NftCard.tsx:483
msgid "This will permanently delete the NFT by sending it to the burn address."
msgstr "Dadurch wird das NFT dauerhaft gelöscht, indem es an die Burn-Adresse gesendet wird."

#: src/pages/DidList.tsx:349
msgid "This will permanently delete the profile by sending it to the burn address."
msgstr "Dadurch wird das Profil dauerhaft gelöscht, indem es an die Burn-Adresse gesendet wird."

#: src/components/NftCard.tsx:362
msgid "This will send the NFT to the provided address."
msgstr "Dadurch wird das NFT an die angegebene Adresse gesendet."

#: src/pages/DidList.tsx:340
msgid "This will send the profile to the provided address."
msgstr "Dadurch wird das Profil an die angegebene Adresse gesendet."

#: src/pages/Token.tsx:573
msgid "This will split all of the selected coins."
msgstr "Dadurch werden alle ausgewählten Coins aufgeteilt."

#: src/components/NftCard.tsx:379
#~ msgid "This will unassign the NFT from its profile."
#~ msgstr "Dadurch wird das NFT aus seinem Profil entfernt."

#: src/pages/Token.tsx:321
#: src/pages/IssueToken.tsx:90
msgid "Ticker"
msgstr "Ticker"

#: src/pages/IssueToken.tsx:36
msgid "Ticker is required"
msgstr "Ticker ist erforderlich"

#: src/components/NftOptions.tsx:190
#: src/components/NftOptions.tsx:191
msgid "Toggle hidden NFTs"
msgstr "Versteckte NFTs umschalten"

#: src/components/NftOptions.tsx:123
#: src/components/NftOptions.tsx:124
msgid "Toggle multi-select"
msgstr "Mehrfachauswahl umschalten"

#: src/components/Header.tsx:54
#: src/components/Header.tsx:58
msgid "Toggle navigation menu"
msgstr "Navigationsmenü umschalten"

#: src/pages/MakeOffer.tsx:446
msgid "Token"
msgstr "Token"

#: src/components/ConfirmationDialog.tsx:374
msgid "Transaction Output"
msgstr "Transaktionsausgabe"

#: src/components/ConfirmationDialog.tsx:213
msgid "Transaction Signed"
msgstr "Signierte Transaktion"

#: src/pages/Transactions.tsx:74
#: src/components/Nav.tsx:74
msgid "Transactions"
msgstr "Transaktionen"

#: src/pages/DidList.tsx:215
#: src/components/TransferDialog.tsx:117
#: src/components/NftCard.tsx:239
#: src/components/MultiSelectActions.tsx:110
#: src/components/FeeOnlyDialog.tsx:101
#: src/components/AssignNftDialog.tsx:154
msgid "Transfer"
msgstr "Transferieren"

#: src/components/NftCard.tsx:357
msgid "Transfer NFT"
msgstr "NFT transferieren"

#: src/pages/DidList.tsx:335
msgid "Transfer Profile"
msgstr "Profil transferieren"

#: src/pages/PeerList.tsx:217
#~ msgid "Trusted"
#~ msgstr "Vertaut"

#: src/pages/PeerList.tsx:389
#~ msgid "Trusted peer"
#~ msgstr "Vertauter Peer"

#: src/components/NftCard.tsx:284
#: src/components/NftCard.tsx:374
#: src/components/MultiSelectActions.tsx:145
#~ msgid "Unassign Profile"
#~ msgstr "Profil nicht mehr zuweisen"

#: src/pages/DidNfts.tsx:79
msgid "Unassigned NFTs"
msgstr ""

#: src/pages/Transactions.tsx:297
#: src/pages/Transaction.tsx:149
#: src/pages/Collection.tsx:92
#: src/components/ConfirmationDialog.tsx:517
#: src/components/ConfirmationDialog.tsx:531
msgid "Unknown"
msgstr "Unbekannt"

#: src/pages/Settings.tsx:139
#: src/pages/Settings.tsx:143
msgid "Unknown App"
msgstr "Unbekannte App"

#: src/pages/Send.tsx:48
#~ msgid "unknown asset"
#~ msgstr "unbekanntes Asset"

#: src/pages/Token.tsx:196
msgid "Unknown asset"
msgstr "Unbekanntes Asset"

#: src/pages/Nft.tsx:82
msgid "Unknown NFT"
msgstr "Unbekanntes NFT"

<<<<<<< HEAD
#: src/pages/NftList.tsx:241
#: src/pages/NftList.tsx:252
#: src/pages/NftList.tsx:305
=======
#: src/pages/NftList.tsx:203
#: src/pages/NftList.tsx:214
>>>>>>> 3353dfe9
#: src/components/OfferCard.tsx:177
#: src/components/NftCard.tsx:196
#: src/components/NftCard.tsx:214
#: src/components/ConfirmationDialog.tsx:482
#: src/components/ConfirmationDialog.tsx:496
msgid "Unnamed"
msgstr "Unbenannt"

#: src/pages/NftList.tsx:316
msgid "Unnamed Profile"
msgstr ""

#: src/components/CoinList.tsx:218
#: src/components/CoinList.tsx:241
#: src/components/CoinList.tsx:281
msgid "Unspent"
msgstr "Nicht ausgegeben"

#: src/pages/DidList.tsx:196
msgid "Untitled Profile"
msgstr "Unbenanntes Profil"

#: src/pages/MakeOffer.tsx:346
msgid "Upload to Dexie"
msgstr "Zu Dexie hochladen"

#: src/pages/MakeOffer.tsx:372
msgid "Upload to MintGarden"
msgstr "Zu MintGarden hochladen"

#: src/components/NftCard.tsx:399
msgid "URL"
msgstr "URL"

#: src/components/NftCard.tsx:140
msgid "URL is required"
msgstr "URL ist erforderlich"

#: src/pages/CreateWallet.tsx:143
msgid "Use 24 words"
msgstr "Verwenden Sie 24 Wörter"

#: src/pages/Settings.tsx:50
msgid "Version {version}"
msgstr ""

#: src/pages/TokenList.tsx:220
#: src/pages/DidList.tsx:74
msgid "View hidden"
msgstr "Versteckte anzeigen"

#: src/pages/Offers.tsx:160
#: src/pages/Offers.tsx:193
msgid "View Offer"
msgstr "Offer anzeigen"

#: src/pages/Settings.tsx:326
#: src/pages/Login.tsx:507
#: src/components/Nav.tsx:39
#: src/components/Layout.tsx:52
msgid "Wallet"
msgstr "Wallet"

#: src/pages/Login.tsx:455
msgid "Wallet Details"
msgstr "Wallet Details"

#: src/components/Layout.tsx:34
#: src/components/Layout.tsx:49
#: src/components/Header.tsx:78
msgid "Wallet icon"
msgstr "Wallet Symbol"

#: src/pages/ImportWallet.tsx:106
msgid "Wallet Key"
msgstr "Wallet Key"

#: src/pages/Settings.tsx:333
#: src/pages/Login.tsx:414
#: src/pages/ImportWallet.tsx:90
#: src/pages/CreateWallet.tsx:125
msgid "Wallet Name"
msgstr "Wallet Name"

#: src/pages/Settings.tsx:124
msgid "WalletConnect"
msgstr "WalletConnect"

#: src/pages/Login.tsx:74
msgid "Wallets"
msgstr "Wallets"

#: src/components/ConfirmationDialog.tsx:182
msgid "Warning"
msgstr "Warnung"

#: src/pages/CreateWallet.tsx:146
msgid "While 12 word mnemonics are sufficiently hard to crack, you can choose to use 24 instead to increase security."
msgstr "Obwohl 12-Wort-Mnemonics ausreichend schwer zu knacken sind, können Sie sich entscheiden, stattdessen 24 zu verwenden, um die Sicherheit zu erhöhen."

#: src/components/ConfirmationDialog.tsx:438
#: src/components/ConfirmationDialog.tsx:466
#: src/components/ConfirmationDialog.tsx:500
#: src/components/ConfirmationDialog.tsx:535
msgid "You"
msgstr "Sie"

#: src/pages/Offers.tsx:153
msgid "You can also paste an offer using"
msgstr "Sie können auch ein Angebot einfügen mit"

#: src/pages/NftList.tsx:129
#~ msgid "You do not currently have any NFTs. Would you like to mint one?"
#~ msgstr "Sie haben derzeit keine NFTs. Möchten Sie eines minten?"

#: src/pages/Transactions.tsx:85
msgid "You have not made any transactions yet."
msgstr "Sie haben noch keine Transaktionen durchgeführt."<|MERGE_RESOLUTION|>--- conflicted
+++ resolved
@@ -270,12 +270,7 @@
 msgstr "Ändern"
 
 #: src/pages/TokenList.tsx:168
-<<<<<<< HEAD
-#: src/components/NftOptions.tsx:71
-#: src/components/NftOptions.tsx:72
-=======
 #: src/pages/TokenList.tsx:169
->>>>>>> 3353dfe9
 msgid "Clear search"
 msgstr ""
 
@@ -666,13 +661,8 @@
 msgstr "Höhe:"
 
 #: src/pages/Token.tsx:259
-<<<<<<< HEAD
-#: src/pages/NftList.tsx:281
-#: src/pages/DidList.tsx:240
-=======
 #: src/pages/NftList.tsx:243
 #: src/pages/DidList.tsx:274
->>>>>>> 3353dfe9
 #: src/components/NftCard.tsx:334
 msgid "Hide"
 msgstr "Verstecken"
@@ -831,11 +821,7 @@
 #~ msgid "Mint an NFT?"
 #~ msgstr "NFT minten?"
 
-<<<<<<< HEAD
-#: src/pages/NftList.tsx:120
-=======
 #: src/pages/NftList.tsx:105
->>>>>>> 3353dfe9
 #: src/pages/MintNft.tsx:96
 msgid "Mint NFT"
 msgstr "NFT Minten"
@@ -1092,18 +1078,8 @@
 msgid "Profile name"
 msgstr "Profilname"
 
-<<<<<<< HEAD
-#: src/pages/DidNfts.tsx:79
-msgid "Profile NFTs"
-msgstr ""
-
-#: src/pages/DidList.tsx:60
-#: src/components/Nav.tsx:44
-#: src/components/Nav.tsx:47
-=======
 #: src/pages/DidList.tsx:62
 #: src/components/Nav.tsx:53
->>>>>>> 3353dfe9
 msgid "Profiles"
 msgstr "Profile"
 
@@ -1210,19 +1186,9 @@
 msgid "Search NFTs"
 msgstr ""
 
-<<<<<<< HEAD
-#: src/components/NftOptions.tsx:49
-#~ msgid "Search NFTs..."
-#~ msgstr ""
-
-#: src/pages/TokenList.tsx:144
-#~ msgid "Search tokens..."
-#~ msgstr ""
-=======
 #: src/pages/TokenList.tsx:159
 msgid "Search tokens..."
 msgstr ""
->>>>>>> 3353dfe9
 
 #: src/pages/Login.tsx:471
 msgid "Secret Key"
@@ -1283,13 +1249,8 @@
 msgstr "Einstellungen"
 
 #: src/pages/Token.tsx:259
-<<<<<<< HEAD
-#: src/pages/NftList.tsx:281
-#: src/pages/DidList.tsx:240
-=======
 #: src/pages/NftList.tsx:243
 #: src/pages/DidList.tsx:274
->>>>>>> 3353dfe9
 #: src/components/NftCard.tsx:334
 msgid "Show"
 msgstr "Anzeigen"
@@ -1311,13 +1272,8 @@
 msgid "Sign Transaction"
 msgstr "Transaktion signieren"
 
-<<<<<<< HEAD
-#: src/pages/TokenList.tsx:325
-#: src/components/NftOptions.tsx:161
-=======
 #: src/pages/TokenList.tsx:326
 #: src/components/NftOptions.tsx:146
->>>>>>> 3353dfe9
 msgid "Sort Alphabetically"
 msgstr "Alphabetisch sortieren"
 
@@ -1325,14 +1281,8 @@
 msgid "Sort by Balance"
 msgstr "Nach Guthaben sortieren"
 
-<<<<<<< HEAD
-#: src/pages/TokenList.tsx:305
-#: src/components/NftOptions.tsx:136
-#: src/components/NftOptions.tsx:137
-=======
 #: src/pages/TokenList.tsx:306
 #: src/components/NftOptions.tsx:120
->>>>>>> 3353dfe9
 msgid "Sort options"
 msgstr "Sortieroptionen"
 
@@ -1600,14 +1550,8 @@
 msgid "Unknown NFT"
 msgstr "Unbekanntes NFT"
 
-<<<<<<< HEAD
-#: src/pages/NftList.tsx:241
-#: src/pages/NftList.tsx:252
-#: src/pages/NftList.tsx:305
-=======
 #: src/pages/NftList.tsx:203
 #: src/pages/NftList.tsx:214
->>>>>>> 3353dfe9
 #: src/components/OfferCard.tsx:177
 #: src/components/NftCard.tsx:196
 #: src/components/NftCard.tsx:214
