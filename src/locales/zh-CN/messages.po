--- conflicted
+++ resolved
@@ -165,11 +165,7 @@
 msgid "Asset"
 msgstr "资产"
 
-<<<<<<< HEAD
-#: src/pages/TokenList.tsx:144
-=======
 #: src/pages/TokenList.tsx:146
->>>>>>> a31d8eee
 msgid "Assets"
 msgstr "资产"
 
@@ -273,13 +269,8 @@
 msgid "Change"
 msgstr "修改"
 
-<<<<<<< HEAD
-#: src/pages/TokenList.tsx:171
-#: src/pages/TokenList.tsx:172
-=======
 #: src/pages/TokenList.tsx:173
 #: src/pages/TokenList.tsx:174
->>>>>>> a31d8eee
 msgid "Clear search"
 msgstr ""
 
@@ -668,13 +659,8 @@
 msgid "Hide"
 msgstr "隐藏"
 
-<<<<<<< HEAD
-#: src/pages/TokenList.tsx:190
-#: src/pages/TokenList.tsx:193
-=======
 #: src/pages/TokenList.tsx:192
 #: src/pages/TokenList.tsx:195
->>>>>>> a31d8eee
 msgid "Hide zero balances"
 msgstr ""
 
@@ -741,11 +727,7 @@
 msgid "IP Address"
 msgstr "IP地址"
 
-<<<<<<< HEAD
-#: src/pages/TokenList.tsx:151
-=======
 #: src/pages/TokenList.tsx:153
->>>>>>> a31d8eee
 #: src/pages/IssueToken.tsx:62
 #: src/pages/IssueToken.tsx:148
 msgid "Issue Token"
@@ -1205,11 +1187,7 @@
 msgid "Search NFTs..."
 msgstr ""
 
-<<<<<<< HEAD
-#: src/pages/TokenList.tsx:162
-=======
 #: src/pages/TokenList.tsx:164
->>>>>>> a31d8eee
 msgid "Search tokens..."
 msgstr ""
 
@@ -1286,13 +1264,8 @@
 msgid "Show unspent coins only"
 msgstr "仅显示未花费硬币"
 
-<<<<<<< HEAD
-#: src/pages/TokenList.tsx:190
-#: src/pages/TokenList.tsx:193
-=======
 #: src/pages/TokenList.tsx:192
 #: src/pages/TokenList.tsx:195
->>>>>>> a31d8eee
 msgid "Show zero balances"
 msgstr ""
 
@@ -1300,28 +1273,16 @@
 msgid "Sign Transaction"
 msgstr "签署交易"
 
-<<<<<<< HEAD
-#: src/pages/TokenList.tsx:349
-=======
 #: src/pages/TokenList.tsx:351
->>>>>>> a31d8eee
 #: src/components/NftOptions.tsx:146
 msgid "Sort Alphabetically"
 msgstr "按字母顺序排序"
 
-<<<<<<< HEAD
-#: src/pages/TokenList.tsx:362
-msgid "Sort by Balance"
-msgstr "按余额排序"
-
-#: src/pages/TokenList.tsx:329
-=======
 #: src/pages/TokenList.tsx:364
 msgid "Sort by Balance"
 msgstr "按余额排序"
 
 #: src/pages/TokenList.tsx:331
->>>>>>> a31d8eee
 #: src/components/NftOptions.tsx:120
 msgid "Sort options"
 msgstr "排序选项"
@@ -1373,11 +1334,7 @@
 msgid "Syncing {syncedCoins} / {totalCoins}"
 msgstr "正在同步 {syncedCoins} / {totalCoins}"
 
-<<<<<<< HEAD
-#: src/pages/TokenList.tsx:208
-=======
 #: src/pages/TokenList.tsx:210
->>>>>>> a31d8eee
 msgid "Syncing in progress..."
 msgstr "同步进行中..."
 
@@ -1416,11 +1373,7 @@
 msgid "The wallet generates a new address after each transaction. Old ones stay valid."
 msgstr "钱包在每次交易后会生成一个新的地址, 旧地址仍然有效."
 
-<<<<<<< HEAD
-#: src/pages/TokenList.tsx:211
-=======
 #: src/pages/TokenList.tsx:213
->>>>>>> a31d8eee
 msgid "The wallet is still syncing. Balances may not be accurate until it completes."
 msgstr "钱包仍在同步中. 同步完成之前, 余额可能不准确."
 
@@ -1653,11 +1606,7 @@
 msgid "Version {version}"
 msgstr ""
 
-<<<<<<< HEAD
-#: src/pages/TokenList.tsx:223
-=======
 #: src/pages/TokenList.tsx:225
->>>>>>> a31d8eee
 #: src/pages/DidList.tsx:74
 msgid "View hidden"
 msgstr "查看已隐藏的"
@@ -1711,18 +1660,6 @@
 msgid "While 12 word mnemonics are sufficiently hard to crack, you can choose to use 24 instead to increase security."
 msgstr "虽然12个助记词单词已经足够安全, 仍然可以选择使用24个单词来进一步增强安全性."
 
-<<<<<<< HEAD
-#: src/pages/Transactions.tsx:268
-#: src/pages/Transaction.tsx:116
-#: src/components/OfferSummaryCard.tsx:60
-msgid "XCH"
-msgstr ""
-
-#: src/components/ConfirmationDialog.tsx:456
-#: src/components/ConfirmationDialog.tsx:492
-#: src/components/ConfirmationDialog.tsx:526
-#: src/components/ConfirmationDialog.tsx:561
-=======
 #: src/components/Nav.tsx:139
 msgid "with {syncedCoins} / {totalCoins} coins synced"
 msgstr ""
@@ -1735,7 +1672,6 @@
 #: src/components/ConfirmationDialog.tsx:466
 #: src/components/ConfirmationDialog.tsx:500
 #: src/components/ConfirmationDialog.tsx:535
->>>>>>> a31d8eee
 msgid "You"
 msgstr "我"
 
