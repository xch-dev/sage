--- conflicted
+++ resolved
@@ -102,7 +102,7 @@
 msgid "Add URL"
 msgstr "添加网址"
 
-#: src/pages/Send.tsx:225
+#: src/pages/Send.tsx:226
 #: src/pages/Nft.tsx:241
 #: src/components/TransferDialog.tsx:81
 #: src/components/AddressList.tsx:57
@@ -133,7 +133,7 @@
 msgid "All Addresses"
 msgstr "所有地址"
 
-#: src/pages/Send.tsx:259
+#: src/pages/Send.tsx:260
 #: src/pages/MakeOffer.tsx:545
 #: src/pages/IssueToken.tsx:108
 #: src/components/CoinList.tsx:109
@@ -509,7 +509,7 @@
 msgid "Edit Token Details"
 msgstr "编辑代币详情"
 
-#: src/pages/Send.tsx:241
+#: src/pages/Send.tsx:242
 #: src/pages/MintNft.tsx:217
 #: src/components/TransferDialog.tsx:84
 msgid "Enter address"
@@ -533,11 +533,11 @@
 msgid "Enter fee amount"
 msgstr "输入手续费金额"
 
-#: src/pages/Send.tsx:319
+#: src/pages/Send.tsx:320
 msgid "Enter memo"
 msgstr ""
 
-#: src/pages/Send.tsx:233
+#: src/pages/Send.tsx:234
 msgid "Enter multiple distinct addresses"
 msgstr ""
 
@@ -597,7 +597,7 @@
 msgid "External Links"
 msgstr "外部链接"
 
-#: src/pages/Send.tsx:285
+#: src/pages/Send.tsx:286
 #: src/pages/IssueToken.tsx:129
 #: src/components/ConfirmationDialog.tsx:154
 #: src/components/ConfirmationDialog.tsx:380
@@ -608,7 +608,7 @@
 msgid "Fee exceeds recommended maximum of 0.001 {ticker}"
 msgstr "费用超过推荐的最大值 0.001 {ticker}"
 
-#: src/pages/ViewOffer.tsx:129
+#: src/pages/ViewOffer.tsx:130
 msgid "Fetching offer details..."
 msgstr "正在获取报价详情..."
 
@@ -710,15 +710,15 @@
 msgid "Initial Addresses"
 msgstr ""
 
-#: src/pages/ViewOffer.tsx:119
+#: src/pages/ViewOffer.tsx:120
 msgid "Initializing..."
 msgstr "正在初始化..."
 
-#: src/pages/Send.tsx:130
+#: src/pages/Send.tsx:131
 msgid "Invalid address"
 msgstr "无效地址"
 
-#: src/pages/Send.tsx:130
+#: src/pages/Send.tsx:131
 msgid "Invalid addresses"
 msgstr ""
 
@@ -785,7 +785,7 @@
 msgid "Manage offers"
 msgstr "管理报价"
 
-#: src/pages/Send.tsx:312
+#: src/pages/Send.tsx:313
 msgid "Memo (optional)"
 msgstr ""
 
@@ -859,7 +859,7 @@
 msgid "Network"
 msgstr "网络"
 
-#: src/pages/ViewOffer.tsx:186
+#: src/pages/ViewOffer.tsx:187
 #: src/pages/Token.tsx:662
 #: src/pages/Token.tsx:730
 #: src/pages/MintNft.tsx:262
@@ -1052,7 +1052,7 @@
 msgid "Previous page"
 msgstr "上一页"
 
-#: src/pages/ViewOffer.tsx:135
+#: src/pages/ViewOffer.tsx:136
 msgid "Processing offer data..."
 msgstr "正在处理报价数据..."
 
@@ -1170,7 +1170,7 @@
 msgid "Save mnemonic"
 msgstr "保存助记词"
 
-#: src/pages/ViewOffer.tsx:207
+#: src/pages/ViewOffer.tsx:208
 msgid "Save Offer"
 msgstr "保存报价"
 
@@ -1227,12 +1227,12 @@
 msgid "Send"
 msgstr "发送"
 
-#: src/pages/Send.tsx:194
-#: src/pages/Send.tsx:331
+#: src/pages/Send.tsx:195
+#: src/pages/Send.tsx:332
 msgid "Send {ticker}"
 msgstr "发送 {ticker}"
 
-#: src/pages/Send.tsx:212
+#: src/pages/Send.tsx:213
 msgid "Send in bulk (airdrop)"
 msgstr ""
 
@@ -1244,13 +1244,8 @@
 msgid "Sent"
 msgstr "已发送"
 
-<<<<<<< HEAD
-#: src/pages/Settings.tsx:48
+#: src/pages/Settings.tsx:50
 #: src/components/Nav.tsx:162
-=======
-#: src/pages/Settings.tsx:50
-#: src/components/Nav.tsx:160
->>>>>>> 8c22b67c
 msgid "Settings"
 msgstr "设置"
 
@@ -1335,22 +1330,15 @@
 #~ msgid "Syncing"
 #~ msgstr ""
 
-<<<<<<< HEAD
 #: src/components/Nav.tsx:124
 msgid "Syncing {syncedCoins} / {totalCoins}"
 msgstr "正在同步 {syncedCoins} / {totalCoins}"
-=======
-#: src/components/Layout.tsx:93
-#: src/components/Header.tsx:137
-#~ msgid "Syncing {syncedCoins} / {totalCoins}"
-#~ msgstr "正在同步 {syncedCoins} / {totalCoins}"
->>>>>>> 8c22b67c
 
 #: src/pages/TokenList.tsx:205
 msgid "Syncing in progress..."
 msgstr "同步进行中..."
 
-#: src/pages/ViewOffer.tsx:211
+#: src/pages/ViewOffer.tsx:212
 msgid "Take Offer"
 msgstr "接受报价"
 
