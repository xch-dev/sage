import iconDark from '@/icon-dark.png';
import iconLight from '@/icon-light.png';
import { getColorLightness, makeColorTransparent } from './color-utils';
import { deepMerge } from './utils';

export async function loadUserTheme(themeJson: string): Promise<Theme | null> {
  try {
    let theme = JSON.parse(themeJson) as Theme;
    if (theme.inherits) {
      const inheritedTheme = await loadBuiltInTheme(
        theme.inherits,
        new Set<string>(),
      );
      if (inheritedTheme) {
        theme = deepMerge(inheritedTheme, theme);
      }
    }
    theme.isUserTheme = true;
    return theme;
  } catch (error) {
    console.error(`Error loading user theme:`, error);
    return null;
  }
}

export async function loadBuiltInTheme(
  themeName: string,
  loadedThemes: Set<string> = new Set<string>(),
): Promise<Theme | null> {
  try {
    // Check for circular inheritance
    if (loadedThemes.has(themeName)) {
      console.warn(
        `Circular theme inheritance detected: ${Array.from(loadedThemes).join(' -> ')} -> ${themeName}. Skipping inheritance.`,
      );
      return null;
    }

    loadedThemes.add(themeName);

    // Import theme as a module for hot reloading
    const themeModule = await import(`../themes/${themeName}/theme.json`);
    let theme = themeModule.default as Theme;

    if (!theme.name) {
      throw new Error(`Theme ${themeName} is missing required 'name' property`);
    }
    if (!theme.displayName) {
      throw new Error(
        `Theme ${themeName} is missing required 'displayName' property`,
      );
    }

    if (theme.inherits) {
      const inheritedTheme = await loadBuiltInTheme(
        theme.inherits,
        loadedThemes,
      );
      if (inheritedTheme) {
        theme = deepMerge(inheritedTheme, theme);
      }
    }

    if (theme.backgroundImage) {
      try {
        if (!theme.backgroundImage.startsWith('/')) {
          // Use static glob import to avoid dynamic import warnings for local files
          const imageModules = import.meta.glob(
            '../themes/*/*.{jpg,jpeg,png,gif,webp}',
            { eager: true },
          );
          const imagePath = `../themes/${themeName}/${theme.backgroundImage}`;
          const imageModule = imageModules[imagePath];

          if (imageModule) {
            theme.backgroundImage = (
              imageModule as { default: string }
            ).default;
          } else {
            // Fallback to a relative path if not found
            theme.backgroundImage = `../themes/${themeName}/${theme.backgroundImage}`;
          }
        }
      } catch (error) {
        console.warn(`Error loading theme ${themeName}:`, error);
        theme.backgroundImage = undefined;
      }
    }

    // only light and dark icons for now
    theme.icon_path = theme.most_like === 'dark' ? iconLight : iconDark;
    theme.isUserTheme = false;

    return theme;
  } catch (error) {
    console.error(`Error loading theme ${themeName}:`, error);
    return null;
  }
}

function applyCommonThemeProperties(theme: Theme, root: HTMLElement): void {
  // Set theme class for CSS selectors
  root.classList.add(`theme-${theme.name}`);

  // Set data attributes for theme styles
  const buttonStyles = theme.buttonStyles || [];
  root.setAttribute('data-theme-styles', buttonStyles.join(' '));

  // Apply background image if present
  if (theme.backgroundImage) {
    root.style.setProperty(
      '--background-image',
      `url(${theme.backgroundImage})`,
      'important',
    );
    
    // Apply background size (default: cover)
    const backgroundSize = theme.backgroundSize || 'cover';
    root.style.setProperty('--background-size', backgroundSize, 'important');
    
    // Apply background position (default: center)
    const backgroundPosition = theme.backgroundPosition || 'center';
    root.style.setProperty('--background-position', backgroundPosition, 'important');
    
    // Apply background repeat (default: no-repeat)
    const backgroundRepeat = theme.backgroundRepeat || 'no-repeat';
    root.style.setProperty('--background-repeat', backgroundRepeat, 'important');
    
    root.classList.add('has-background-image');
  } else {
    root.style.removeProperty('--background-image');
    root.style.removeProperty('--background-size');
    root.style.removeProperty('--background-position');
    root.style.removeProperty('--background-repeat');
    root.classList.remove('has-background-image');
  }
}

<<<<<<< HEAD
function applyThemeVariables(theme: Theme, root: HTMLElement): void {
  // Create mappings from theme properties to CSS variables
  const variableMappings = [
    { themeObj: theme.colors, transform: (key: string) => `--${key.replace(/([A-Z])/g, '-$1').toLowerCase()}` },
    { themeObj: theme.fonts, transform: (key: string) => `--font-${key}` },
    { themeObj: theme.corners, transform: (key: string) => `--corner-${key}` },
    { themeObj: theme.shadows, transform: (key: string) => `--shadow-${key}` },
=======
  // Clear all previously set CSS variables to reset to defaults
  const cssVarsToClear = [
    '--background',
    '--foreground',
    '--card',
    '--card-foreground',
    '--popover',
    '--popover-foreground',
    '--primary',
    '--primary-foreground',
    '--secondary',
    '--secondary-foreground',
    '--muted',
    '--muted-foreground',
    '--accent',
    '--accent-foreground',
    '--destructive',
    '--destructive-foreground',
    '--border',
    '--input',
    '--input-background',
    '--ring',
    '--chart-1',
    '--chart-2',
    '--chart-3',
    '--chart-4',
    '--chart-5',
    '--font-sans',
    '--font-serif',
    '--font-mono',
    '--font-heading',
    '--font-body',
    '--corner-none',
    '--corner-sm',
    '--corner-md',
    '--corner-lg',
    '--corner-xl',
    '--corner-full',
    '--shadow-none',
    '--shadow-sm',
    '--shadow-md',
    '--shadow-lg',
    '--shadow-xl',
    '--shadow-inner',
    '--shadow-card',
    '--shadow-button',
    '--shadow-dropdown',
    '--theme-has-gradient-buttons',
    '--theme-has-shimmer-effects',
    '--theme-has-pixel-art',
    '--theme-has-3d-effects',
    '--theme-has-rounded-buttons',
    '--outline-button-bg',
    '--table-background',
    '--table-border',
    '--table-border-radius',
    '--table-box-shadow',
    '--table-header-background',
    '--table-header-color',
    '--table-header-border',
    '--table-header-font-weight',
    '--table-header-font-size',
    '--table-row-background',
    '--table-row-color',
    '--table-row-border',
    '--table-row-hover-background',
    '--table-row-hover-color',
    '--table-row-selected-background',
    '--table-row-selected-color',
    '--table-cell-padding',
    '--table-cell-border',
    '--table-cell-font-size',
    '--table-footer-background',
    '--table-footer-color',
    '--table-footer-border',
    '--card-backdrop-filter',
    '--card-backdrop-filter-webkit',
    '--popover-backdrop-filter',
    '--popover-backdrop-filter-webkit',
    '--surface-backdrop-filter',
    '--surface-backdrop-filter-webkit',
    '--input-backdrop-filter',
    '--input-backdrop-filter-webkit',
    '--table-header-backdrop-filter',
    '--table-header-backdrop-filter-webkit',
    '--table-row-backdrop-filter',
    '--table-row-backdrop-filter-webkit',
    '--table-footer-backdrop-filter',
    '--table-footer-backdrop-filter-webkit',
    '--sidebar-background',
    '--sidebar-backdrop-filter',
    '--sidebar-backdrop-filter-webkit',
    '--sidebar-border',
    '--btn-default-backdrop-filter',
    '--btn-default-backdrop-filter-webkit',
    '--btn-outline-backdrop-filter',
    '--btn-outline-backdrop-filter-webkit',
    '--btn-secondary-backdrop-filter',
    '--btn-secondary-backdrop-filter-webkit',
    '--btn-destructive-backdrop-filter',
    '--btn-destructive-backdrop-filter-webkit',
    '--btn-ghost-backdrop-filter',
    '--btn-ghost-backdrop-filter-webkit',
    '--btn-link-backdrop-filter',
    '--btn-link-backdrop-filter-webkit',
>>>>>>> 011a6399
  ];

  variableMappings.forEach(({ themeObj, transform }) => {
    if (themeObj) {
      Object.entries(themeObj).forEach(([key, value]) => {
        if (value) {
          const cssVar = transform(key);
          root.style.setProperty(cssVar, value, 'important');
        }
      });
    }
  });
}

export function applyTheme(theme: Theme, root: HTMLElement) {
  // Remove any existing theme classes
  const existingThemeClasses = Array.from(root.classList).filter((cls) =>
    cls.startsWith('theme-'),
  );
  root.classList.remove(...existingThemeClasses);

  // Clear all previously set CSS variables to reset to defaults
  [
    ...colorVariableNames,
    ...fontVariableNames,
    ...cornerVariableNames,
    ...shadowVariableNames,
    ...themeFeatureFlagVariableNames,
    ...navigationAndButtonVariableNames,
    ...backgroundImageAndTransparencyVariableNames,
    ...tableVariableNames,
    ...switchVariableNames,
    ...buttonVariableNames,
  ].forEach((cssVar) => {
    root.style.removeProperty(cssVar);
  });

<<<<<<< HEAD
  applyThemeVariables(theme, root);
=======
  // Apply backdrop-filter variables if defined in colors object
  if (theme.colors) {
    const backdropFilterMap: Record<string, string> = {
      'cardBackdropFilter': '--card-backdrop-filter',
      'cardBackdropFilterWebkit': '--card-backdrop-filter-webkit',
      'popoverBackdropFilter': '--popover-backdrop-filter',
      'popoverBackdropFilterWebkit': '--popover-backdrop-filter-webkit',
      'surfaceBackdropFilter': '--surface-backdrop-filter',
      'surfaceBackdropFilterWebkit': '--surface-backdrop-filter-webkit',
      'inputBackdropFilter': '--input-backdrop-filter',
      'inputBackdropFilterWebkit': '--input-backdrop-filter-webkit',
    };

    Object.entries(backdropFilterMap).forEach(([themeKey, cssVar]) => {
      const value = (theme.colors as any)[themeKey];
      if (value) {
        root.style.setProperty(cssVar, value, 'important');
      }
    });
  }
>>>>>>> 011a6399

  // Apply theme-specific input background if defined
  if (theme.colors?.inputBackground) {
    root.style.setProperty(
      '--input-background',
      theme.colors.inputBackground || '',
      'important',
    );
  } else if (theme.colors?.input) {
    // For other themes, use the regular input color
    root.style.setProperty(
      '--input-background',
      theme.colors.input || '',
      'important',
    );
  }
  // If neither is defined, CSS defaults will be used

  // Set dynamic outline button background based on theme
  const outlineButtonBg = getOutlineButtonBackground(theme);
  root.style.setProperty('--outline-button-bg', outlineButtonBg, 'important');

  // Set navigation active background with transparency
  if (theme.colors?.primary) {
    const navActiveBg = makeColorTransparent(theme.colors.primary, 0.1);
    root.style.setProperty('--nav-active-bg', navActiveBg, 'important');
  }

  // Set transparent versions of colors for background image support
  if (theme.backgroundImage) {
    const bodyOpacity = theme.backgroundOpacity?.body ?? 0.1;
    const cardOpacity = theme.backgroundOpacity?.card ?? 0.75;
    const popoverOpacity = theme.backgroundOpacity?.popover ?? 0.9;

    // Get the actual values from CSS variables since they might be inherited
    const backgroundValue =
      theme.colors?.background ||
      getComputedStyle(root).getPropertyValue('--background').trim();
    const cardValue =
      theme.colors?.card ||
      getComputedStyle(root).getPropertyValue('--card').trim();
    const popoverValue =
      theme.colors?.popover ||
      getComputedStyle(root).getPropertyValue('--popover').trim();

    const transparentColorMap = [
      { value: backgroundValue, opacity: bodyOpacity, name: 'background' },
      { value: cardValue, opacity: cardOpacity, name: 'card' },
      { value: popoverValue, opacity: popoverOpacity, name: 'popover' },
    ];

    transparentColorMap.forEach(({ value, opacity, name }) => {
      if (value) {
        const transparentColor = makeColorTransparent(value, opacity);
        root.style.setProperty(`--${name}-transparent`, transparentColor, 'important');
      }
    });
  }

  if (theme.buttons) {
    const propertyToCssMap = {
      background: 'bg',
      color: 'color',
      border: 'border',
      borderStyle: 'border-style',
      borderWidth: 'border-width',
      borderColor: 'border-color',
      borderRadius: 'radius',
      boxShadow: 'shadow',
    };

    Object.entries(theme.buttons).forEach(([variant, config]) => {
      if (config) {
<<<<<<< HEAD
        // Apply base styles
        Object.entries(propertyToCssMap).forEach(([property, cssName]) => {
          const value = config[property as keyof typeof config];
          if (value && typeof value === 'string') {
            root.style.setProperty(`--btn-${variant}-${cssName}`, value, 'important');
=======
        // Apply base button styles
        if (config.background) {
          root.style.setProperty(
            `--btn-${variant}-bg`,
            config.background,
            'important',
          );
        }
        if (config.color) {
          root.style.setProperty(
            `--btn-${variant}-color`,
            config.color,
            'important',
          );
        }
        if (config.border) {
          root.style.setProperty(
            `--btn-${variant}-border`,
            config.border,
            'important',
          );
        }
        if (config.borderStyle) {
          root.style.setProperty(
            `--btn-${variant}-border-style`,
            config.borderStyle,
            'important',
          );
        }
        if (config.borderWidth) {
          root.style.setProperty(
            `--btn-${variant}-border-width`,
            config.borderWidth,
            'important',
          );
        }
        if (config.borderColor) {
          root.style.setProperty(
            `--btn-${variant}-border-color`,
            config.borderColor,
            'important',
          );
        }
        if (config.borderRadius) {
          root.style.setProperty(
            `--btn-${variant}-radius`,
            config.borderRadius,
            'important',
          );
        }
        if (config.boxShadow) {
          root.style.setProperty(
            `--btn-${variant}-shadow`,
            config.boxShadow,
            'important',
          );
        }
        if (config.backdropFilter) {
          root.style.setProperty(
            `--btn-${variant}-backdrop-filter`,
            config.backdropFilter,
            'important',
          );
        }
        if (config.backdropFilterWebkit) {
          root.style.setProperty(
            `--btn-${variant}-backdrop-filter-webkit`,
            config.backdropFilterWebkit,
            'important',
          );
        }

        // Apply hover styles
        if (config.hover) {
          if (config.hover.background) {
            root.style.setProperty(
              `--btn-${variant}-hover-bg`,
              config.hover.background,
              'important',
            );
          }
          if (config.hover.color) {
            root.style.setProperty(
              `--btn-${variant}-hover-color`,
              config.hover.color,
              'important',
            );
          }
          if (config.hover.transform) {
            root.style.setProperty(
              `--btn-${variant}-hover-transform`,
              config.hover.transform,
              'important',
            );
          }
          if (config.hover.borderStyle) {
            root.style.setProperty(
              `--btn-${variant}-hover-border-style`,
              config.hover.borderStyle,
              'important',
            );
          }
          if (config.hover.borderColor) {
            root.style.setProperty(
              `--btn-${variant}-hover-border-color`,
              config.hover.borderColor,
              'important',
            );
          }
          if (config.hover.boxShadow) {
            root.style.setProperty(
              `--btn-${variant}-hover-shadow`,
              config.hover.boxShadow,
              'important',
            );
          }
        }

        // Apply active styles
        if (config.active) {
          if (config.active.background) {
            root.style.setProperty(
              `--btn-${variant}-active-bg`,
              config.active.background,
              'important',
            );
>>>>>>> 011a6399
          }
        });

        // Apply hover and active states using the same mapping
        ['hover', 'active'].forEach(state => {
          const stateConfig = config[state as keyof typeof config];
          if (stateConfig && typeof stateConfig === 'object') {
            Object.entries(propertyToCssMap).forEach(([property, baseCssName]) => {
              const value = (stateConfig as Record<string, unknown>)[property];
              if (value && typeof value === 'string') {
                const cssName = `${state}-${baseCssName}`;
                root.style.setProperty(`--btn-${variant}-${cssName}`, value, 'important');
              }
            });

            // Handle transform property specifically for hover/active states
            const transform = (stateConfig as Record<string, unknown>).transform;
            if (transform && typeof transform === 'string') {
              root.style.setProperty(`--btn-${variant}-${state}-transform`, transform, 'important');
            }
          }
        });
      }
    });
  }

  const buttonStyles = theme.buttonStyles || [];
  const buttonStyleMap = {
    gradient: 'gradient-buttons',
    shimmer: 'shimmer-effects',
    'pixel-art': 'pixel-art',
    '3d-effects': '3d-effects',
    'rounded-buttons': 'rounded-buttons',
  };

  // Set CSS variables for button style flags
  Object.entries(buttonStyleMap).forEach(([style, cssName]) => {
    root.style.setProperty(
      `--theme-has-${cssName}`,
      buttonStyles.includes(style) ? '1' : '0',
      'important',
    );
  });

  document.body.setAttribute('data-theme-styles', buttonStyles.join(' '));

<<<<<<< HEAD
  if (theme.tables) {
    const tableSections = [
      { obj: theme.tables, prefix: 'table', properties: ['background', 'border', 'borderRadius', 'boxShadow'] },
      { obj: theme.tables.header, prefix: 'table-header', properties: ['background', 'color', 'border', 'fontWeight', 'fontSize'] },
      { obj: theme.tables.row, prefix: 'table-row', properties: ['background', 'color', 'border'] },
      { obj: theme.tables.row?.hover, prefix: 'table-row-hover', properties: ['background', 'color'] },
      { obj: theme.tables.row?.selected, prefix: 'table-row-selected', properties: ['background', 'color'] },
      { obj: theme.tables.cell, prefix: 'table-cell', properties: ['padding', 'border', 'fontSize'] },
      { obj: theme.tables.footer, prefix: 'table-footer', properties: ['background', 'color', 'border'] },
    ];

    tableSections.forEach(({ obj, prefix, properties }) => {
      if (obj) {
        properties.forEach(property => {
          const value = (obj as Record<string, unknown>)[property];
          if (value && typeof value === 'string') {
            const cssVar = `--${prefix}-${property.replace(/([A-Z])/g, '-$1').toLowerCase()}`;
            root.style.setProperty(cssVar, value, 'important');
          }
        });
      }
    });
=======
  // Apply sidebar-specific variables if defined
  if (theme.sidebar) {
    if (theme.sidebar.background) {
      root.style.setProperty(
        '--sidebar-background',
        theme.sidebar.background,
        'important',
      );
    }
    if (theme.sidebar.backdropFilter) {
      root.style.setProperty(
        '--sidebar-backdrop-filter',
        theme.sidebar.backdropFilter,
        'important',
      );
    }
    if (theme.sidebar.backdropFilterWebkit) {
      root.style.setProperty(
        '--sidebar-backdrop-filter-webkit',
        theme.sidebar.backdropFilterWebkit,
        'important',
      );
    }
    if (theme.sidebar.border) {
      root.style.setProperty(
        '--sidebar-border',
        theme.sidebar.border,
        'important',
      );
    }
  }

  // Apply table-specific variables if defined
  if (theme.tables) {
    // Apply base table styles
    if (theme.tables.background) {
      root.style.setProperty(
        '--table-background',
        theme.tables.background,
        'important',
      );
    }
    if (theme.tables.border) {
      root.style.setProperty(
        '--table-border',
        theme.tables.border,
        'important',
      );
    }
    if (theme.tables.borderRadius) {
      root.style.setProperty(
        '--table-border-radius',
        theme.tables.borderRadius,
        'important',
      );
    }
    if (theme.tables.boxShadow) {
      root.style.setProperty(
        '--table-box-shadow',
        theme.tables.boxShadow,
        'important',
      );
    }

    // Apply header styles
    if (theme.tables.header) {
      if (theme.tables.header.background) {
        root.style.setProperty(
          '--table-header-background',
          theme.tables.header.background,
          'important',
        );
      }
      if (theme.tables.header.color) {
        root.style.setProperty(
          '--table-header-color',
          theme.tables.header.color,
          'important',
        );
      }
      if (theme.tables.header.border) {
        root.style.setProperty(
          '--table-header-border',
          theme.tables.header.border,
          'important',
        );
      }
      if (theme.tables.header.fontWeight) {
        root.style.setProperty(
          '--table-header-font-weight',
          theme.tables.header.fontWeight,
          'important',
        );
      }
      if (theme.tables.header.fontSize) {
        root.style.setProperty(
          '--table-header-font-size',
          theme.tables.header.fontSize,
          'important',
        );
      }
    }

    // Apply row styles
    if (theme.tables.row) {
      if (theme.tables.row.background) {
        root.style.setProperty(
          '--table-row-background',
          theme.tables.row.background,
          'important',
        );
      }
      if (theme.tables.row.color) {
        root.style.setProperty(
          '--table-row-color',
          theme.tables.row.color,
          'important',
        );
      }
      if (theme.tables.row.border) {
        root.style.setProperty(
          '--table-row-border',
          theme.tables.row.border,
          'important',
        );
      }
      if (theme.tables.row.hover) {
        if (theme.tables.row.hover.background) {
          root.style.setProperty(
            '--table-row-hover-background',
            theme.tables.row.hover.background,
            'important',
          );
        }
        if (theme.tables.row.hover.color) {
          root.style.setProperty(
            '--table-row-hover-color',
            theme.tables.row.hover.color,
            'important',
          );
        }
      }
      if (theme.tables.row.selected) {
        if (theme.tables.row.selected.background) {
          root.style.setProperty(
            '--table-row-selected-background',
            theme.tables.row.selected.background,
            'important',
          );
        }
        if (theme.tables.row.selected.color) {
          root.style.setProperty(
            '--table-row-selected-color',
            theme.tables.row.selected.color,
            'important',
          );
        }
      }
      if (theme.tables.row.backdropFilter) {
        root.style.setProperty(
          '--table-row-backdrop-filter',
          theme.tables.row.backdropFilter,
          'important',
        );
      }
      if (theme.tables.row.backdropFilterWebkit) {
        root.style.setProperty(
          '--table-row-backdrop-filter-webkit',
          theme.tables.row.backdropFilterWebkit,
          'important',
        );
      }
    }

    // Apply cell styles
    if (theme.tables.cell) {
      if (theme.tables.cell.padding) {
        root.style.setProperty(
          '--table-cell-padding',
          theme.tables.cell.padding,
          'important',
        );
      }
      if (theme.tables.cell.border) {
        root.style.setProperty(
          '--table-cell-border',
          theme.tables.cell.border,
          'important',
        );
      }
      if (theme.tables.cell.fontSize) {
        root.style.setProperty(
          '--table-cell-font-size',
          theme.tables.cell.fontSize,
          'important',
        );
      }
    }

    // Apply footer styles
    if (theme.tables.footer) {
      if (theme.tables.footer.background) {
        root.style.setProperty(
          '--table-footer-background',
          theme.tables.footer.background,
          'important',
        );
      }
      if (theme.tables.footer.color) {
        root.style.setProperty(
          '--table-footer-color',
          theme.tables.footer.color,
          'important',
        );
      }
      if (theme.tables.footer.border) {
        root.style.setProperty(
          '--table-footer-border',
          theme.tables.footer.border,
          'important',
        );
      }
      if (theme.tables.footer.backdropFilter) {
        root.style.setProperty(
          '--table-footer-backdrop-filter',
          theme.tables.footer.backdropFilter,
          'important',
        );
      }
      if (theme.tables.footer.backdropFilterWebkit) {
        root.style.setProperty(
          '--table-footer-backdrop-filter-webkit',
          theme.tables.footer.backdropFilterWebkit,
          'important',
        );
      }
    }

    // Apply header backdrop filters
    if (theme.tables.header) {
      if (theme.tables.header.backdropFilter) {
        root.style.setProperty(
          '--table-header-backdrop-filter',
          theme.tables.header.backdropFilter,
          'important',
        );
      }
      if (theme.tables.header.backdropFilterWebkit) {
        root.style.setProperty(
          '--table-header-backdrop-filter-webkit',
          theme.tables.header.backdropFilterWebkit,
          'important',
        );
      }
    }
>>>>>>> 011a6399
  }

  // Apply common theme properties (background image, classes, etc.)
  applyCommonThemeProperties(theme, root);

  // Apply document-wide background image handling for main theme
  if (theme.backgroundImage) {
    document.body.classList.add('has-background-image');

    // Set background opacity variables
    const opacityDefaults = {
      body: 0.1,
      card: 0.75,
      popover: 0.9,
    };

    Object.entries(opacityDefaults).forEach(([key, defaultValue]) => {
      const opacity = theme.backgroundOpacity?.[key as keyof typeof theme.backgroundOpacity] ?? defaultValue;
      root.style.setProperty(`--background-${key}-opacity`, opacity.toString(), 'important');
    });
  } else {
    document.body.classList.remove('has-background-image');
  }

  if (theme.switches) {
    const switchStates = ['checked', 'unchecked'] as const;

    switchStates.forEach(state => {
      const switchConfig = theme.switches?.[state];
      if (switchConfig?.background) {
        root.style.setProperty(`--switch-${state}-bg`, switchConfig.background, 'important');
      }
    });
  }
}

export function applyThemeIsolated(theme: Theme, root: HTMLElement): void {
  applyThemeVariables(theme, root);
  applyCommonThemeProperties(theme, root);

  if (theme.backgroundImage) {
    const backgroundStyles = {
      backgroundImage: `url(${theme.backgroundImage})`,
      backgroundSize: theme.backgroundSize || 'cover',
      backgroundPosition: theme.backgroundPosition || 'center',
      backgroundRepeat: theme.backgroundRepeat || 'no-repeat',
    };

    Object.entries(backgroundStyles).forEach(([property, value]) => {
      root.style.setProperty(property.replace(/([A-Z])/g, '-$1').toLowerCase(), value);
    });
  }

  // Set explicit background and text colors for complete isolation
  if (theme.colors?.card) {
    root.style.backgroundColor = theme.colors.card;
  }
  if (theme.colors?.cardForeground) {
    root.style.color = theme.colors.cardForeground;
  }
}

function getOutlineButtonBackground(theme: Theme): string {
  // If theme has no colors defined, use CSS defaults (light theme)
  if (!theme.colors?.background) {
    return 'transparent';
  }

  // Get background lightness using our color utility
  const lightness = getColorLightness(theme.colors.background);

  // If background is very dark (< 20% lightness), use card color for subtle background
  // If background is light (> 50% lightness), use transparent
  if (lightness < 20) {
    return theme.colors.card ? theme.colors.card || '' : 'transparent';
  } else if (lightness > 50) {
    return 'transparent';
  } else {
    // For mid-range themes, use a slightly lighter version of the background
    return theme.colors.secondary
      ? theme.colors.secondary || ''
      : 'transparent';
  }
}

const colorVariableNames = [
  '--background',
  '--foreground',
  '--card',
  '--card-foreground',
  '--popover',
  '--popover-foreground',
  '--primary',
  '--primary-foreground',
  '--secondary',
  '--secondary-foreground',
  '--muted',
  '--muted-foreground',
  '--accent',
  '--accent-foreground',
  '--destructive',
  '--destructive-foreground',
  '--border',
  '--input',
  '--input-background',
  '--ring',
  '--chart-1',
  '--chart-2',
  '--chart-3',
  '--chart-4',
  '--chart-5',
];

const fontVariableNames = [
  '--font-sans',
  '--font-serif',
  '--font-mono',
  '--font-heading',
  '--font-body',
];

const cornerVariableNames = [
  '--corner-none',
  '--corner-sm',
  '--corner-md',
  '--corner-lg',
  '--corner-xl',
  '--corner-full',
];

const shadowVariableNames = [
  '--shadow-none',
  '--shadow-sm',
  '--shadow-md',
  '--shadow-lg',
  '--shadow-xl',
  '--shadow-inner',
  '--shadow-card',
  '--shadow-button',
  '--shadow-dropdown',
];

const themeFeatureFlagVariableNames = [
  '--theme-has-gradient-buttons',
  '--theme-has-shimmer-effects',
  '--theme-has-pixel-art',
  '--theme-has-3d-effects',
  '--theme-has-rounded-buttons',
];

const navigationAndButtonVariableNames = [
  '--outline-button-bg',
  '--nav-active-bg',
];

const backgroundImageAndTransparencyVariableNames = [
  '--background-image',
  '--background-size',
  '--background-position',
  '--background-repeat',
  '--background-transparent',
  '--card-transparent',
  '--popover-transparent',
  '--background-body-opacity',
  '--background-card-opacity',
  '--background-popover-opacity',
];

const tableVariableNames = [
  '--table-background',
  '--table-border',
  '--table-border-radius',
  '--table-box-shadow',
  '--table-header-background',
  '--table-header-color',
  '--table-header-border',
  '--table-header-font-weight',
  '--table-header-font-size',
  '--table-row-background',
  '--table-row-color',
  '--table-row-border',
  '--table-row-hover-background',
  '--table-row-hover-color',
  '--table-row-selected-background',
  '--table-row-selected-color',
  '--table-cell-padding',
  '--table-cell-border',
  '--table-cell-font-size',
  '--table-footer-background',
  '--table-footer-color',
  '--table-footer-border',
];

const switchVariableNames = ['--switch-checked-bg', '--switch-unchecked-bg'];

const buttonVariants = [
  'default',
  'outline',
  'secondary',
  'destructive',
  'ghost',
  'link',
];

const buttonBaseVariableNames = [
  'bg',
  'color',
  'border',
  'border-style',
  'border-width',
  'border-color',
  'radius',
  'shadow',
  'hover-bg',
  'hover-color',
  'hover-transform',
  'hover-border-style',
  'hover-border-color',
  'hover-shadow',
  'active-bg',
  'active-color',
  'active-transform',
  'active-border-style',
  'active-border-color',
  'active-shadow',
];

// Generate all button variable combinations
const buttonVariableNames = buttonVariants.flatMap((variant) =>
  buttonBaseVariableNames.map((baseName) => `--btn-${variant}-${baseName}`),
);

export interface Theme {
  name: string;
  displayName: string;
  most_like?: 'light' | 'dark';
  icon_path?: string;
  backgroundImage?: string;
  backgroundSize?: string;
  backgroundPosition?: string;
  backgroundRepeat?: string;
  isUserTheme?: boolean;
  schemaVersion?: number;
  backgroundOpacity?: {
    body?: number;
    card?: number;
    popover?: number;
  };
  inherits?: string;
  colors?: {
    background?: string;
    foreground?: string;
    card?: string;
    cardForeground?: string;
    popover?: string;
    popoverForeground?: string;
    primary?: string;
    primaryForeground?: string;
    secondary?: string;
    secondaryForeground?: string;
    muted?: string;
    mutedForeground?: string;
    accent?: string;
    accentForeground?: string;
    destructive?: string;
    destructiveForeground?: string;
    border?: string;
    input?: string;
    inputBackground?: string;
    ring?: string;
    chart1?: string;
    chart2?: string;
    chart3?: string;
    chart4?: string;
    chart5?: string;
  };
  fonts?: {
    sans?: string;
    serif?: string;
    mono?: string;
    heading?: string;
    body?: string;
  };
  corners?: {
    none?: string;
    sm?: string;
    md?: string;
    lg?: string;
    xl?: string;
    full?: string;
  };
  shadows?: {
    none?: string;
    sm?: string;
    md?: string;
    lg?: string;
    xl?: string;
    inner?: string;
    card?: string;
    button?: string;
    dropdown?: string;
  };
  // Optional theme-specific sidebar configuration
  sidebar?: {
    background?: string;
    backdropFilter?: string;
    backdropFilterWebkit?: string;
    border?: string;
  };
  // Optional theme-specific table configurations
  tables?: {
    background?: string;
    border?: string;
    borderRadius?: string;
    boxShadow?: string;
    header?: {
      background?: string;
      color?: string;
      border?: string;
      fontWeight?: string;
      fontSize?: string;
      backdropFilter?: string;
      backdropFilterWebkit?: string;
    };
    row?: {
      background?: string;
      color?: string;
      border?: string;
      backdropFilter?: string;
      backdropFilterWebkit?: string;
      hover?: {
        background?: string;
        color?: string;
      };
      selected?: {
        background?: string;
        color?: string;
      };
    };
    cell?: {
      padding?: string;
      border?: string;
      fontSize?: string;
    };
    footer?: {
      background?: string;
      color?: string;
      border?: string;
      backdropFilter?: string;
      backdropFilterWebkit?: string;
    };
  };
  // Optional theme-specific button configurations
  buttons?: {
    default?: {
      background?: string;
      color?: string;
      border?: string;
      borderStyle?: string;
      borderWidth?: string;
      borderColor?: string;
      borderRadius?: string;
      boxShadow?: string;
      backdropFilter?: string;
      backdropFilterWebkit?: string;
      hover?: {
        background?: string;
        color?: string;
        transform?: string;
        borderStyle?: string;
        borderColor?: string;
        boxShadow?: string;
      };
      active?: {
        background?: string;
        color?: string;
        transform?: string;
        borderStyle?: string;
        borderColor?: string;
        boxShadow?: string;
      };
    };
    outline?: {
      background?: string;
      color?: string;
      border?: string;
      borderStyle?: string;
      borderWidth?: string;
      borderColor?: string;
      borderRadius?: string;
      boxShadow?: string;
      backdropFilter?: string;
      backdropFilterWebkit?: string;
      hover?: {
        background?: string;
        color?: string;
        transform?: string;
        borderStyle?: string;
        borderColor?: string;
        boxShadow?: string;
      };
      active?: {
        background?: string;
        color?: string;
        transform?: string;
        borderStyle?: string;
        borderColor?: string;
        boxShadow?: string;
      };
    };
    secondary?: {
      background?: string;
      color?: string;
      border?: string;
      borderStyle?: string;
      borderWidth?: string;
      borderColor?: string;
      borderRadius?: string;
      boxShadow?: string;
      backdropFilter?: string;
      backdropFilterWebkit?: string;
      hover?: {
        background?: string;
        color?: string;
        transform?: string;
        borderStyle?: string;
        borderColor?: string;
        boxShadow?: string;
      };
      active?: {
        background?: string;
        color?: string;
        transform?: string;
        borderStyle?: string;
        borderColor?: string;
        boxShadow?: string;
      };
    };
    destructive?: {
      background?: string;
      color?: string;
      border?: string;
      borderStyle?: string;
      borderWidth?: string;
      borderColor?: string;
      borderRadius?: string;
      boxShadow?: string;
      backdropFilter?: string;
      backdropFilterWebkit?: string;
      hover?: {
        background?: string;
        color?: string;
        transform?: string;
        borderStyle?: string;
        borderColor?: string;
        boxShadow?: string;
      };
      active?: {
        background?: string;
        color?: string;
        transform?: string;
        borderStyle?: string;
        borderColor?: string;
        boxShadow?: string;
      };
    };
    ghost?: {
      background?: string;
      color?: string;
      border?: string;
      borderStyle?: string;
      borderWidth?: string;
      borderColor?: string;
      borderRadius?: string;
      boxShadow?: string;
      backdropFilter?: string;
      backdropFilterWebkit?: string;
      hover?: {
        background?: string;
        color?: string;
        transform?: string;
        borderStyle?: string;
        borderColor?: string;
        boxShadow?: string;
      };
      active?: {
        background?: string;
        color?: string;
        transform?: string;
        borderStyle?: string;
        borderColor?: string;
        boxShadow?: string;
      };
    };
    link?: {
      background?: string;
      color?: string;
      border?: string;
      borderStyle?: string;
      borderWidth?: string;
      borderColor?: string;
      borderRadius?: string;
      boxShadow?: string;
      backdropFilter?: string;
      backdropFilterWebkit?: string;
      hover?: {
        background?: string;
        color?: string;
        transform?: string;
        borderStyle?: string;
        borderColor?: string;
        boxShadow?: string;
      };
      active?: {
        background?: string;
        color?: string;
        transform?: string;
        borderStyle?: string;
        borderColor?: string;
        boxShadow?: string;
      };
    };
  };
  // Button style flags for dynamic CSS application
  buttonStyles?: string[];
  // Optional theme-specific switch configurations
  switches?: {
    checked?: {
      background?: string;
    };
    unchecked?: {
      background?: string;
    };
  };
}<|MERGE_RESOLUTION|>--- conflicted
+++ resolved
@@ -136,7 +136,6 @@
   }
 }
 
-<<<<<<< HEAD
 function applyThemeVariables(theme: Theme, root: HTMLElement): void {
   // Create mappings from theme properties to CSS variables
   const variableMappings = [
@@ -144,113 +143,6 @@
     { themeObj: theme.fonts, transform: (key: string) => `--font-${key}` },
     { themeObj: theme.corners, transform: (key: string) => `--corner-${key}` },
     { themeObj: theme.shadows, transform: (key: string) => `--shadow-${key}` },
-=======
-  // Clear all previously set CSS variables to reset to defaults
-  const cssVarsToClear = [
-    '--background',
-    '--foreground',
-    '--card',
-    '--card-foreground',
-    '--popover',
-    '--popover-foreground',
-    '--primary',
-    '--primary-foreground',
-    '--secondary',
-    '--secondary-foreground',
-    '--muted',
-    '--muted-foreground',
-    '--accent',
-    '--accent-foreground',
-    '--destructive',
-    '--destructive-foreground',
-    '--border',
-    '--input',
-    '--input-background',
-    '--ring',
-    '--chart-1',
-    '--chart-2',
-    '--chart-3',
-    '--chart-4',
-    '--chart-5',
-    '--font-sans',
-    '--font-serif',
-    '--font-mono',
-    '--font-heading',
-    '--font-body',
-    '--corner-none',
-    '--corner-sm',
-    '--corner-md',
-    '--corner-lg',
-    '--corner-xl',
-    '--corner-full',
-    '--shadow-none',
-    '--shadow-sm',
-    '--shadow-md',
-    '--shadow-lg',
-    '--shadow-xl',
-    '--shadow-inner',
-    '--shadow-card',
-    '--shadow-button',
-    '--shadow-dropdown',
-    '--theme-has-gradient-buttons',
-    '--theme-has-shimmer-effects',
-    '--theme-has-pixel-art',
-    '--theme-has-3d-effects',
-    '--theme-has-rounded-buttons',
-    '--outline-button-bg',
-    '--table-background',
-    '--table-border',
-    '--table-border-radius',
-    '--table-box-shadow',
-    '--table-header-background',
-    '--table-header-color',
-    '--table-header-border',
-    '--table-header-font-weight',
-    '--table-header-font-size',
-    '--table-row-background',
-    '--table-row-color',
-    '--table-row-border',
-    '--table-row-hover-background',
-    '--table-row-hover-color',
-    '--table-row-selected-background',
-    '--table-row-selected-color',
-    '--table-cell-padding',
-    '--table-cell-border',
-    '--table-cell-font-size',
-    '--table-footer-background',
-    '--table-footer-color',
-    '--table-footer-border',
-    '--card-backdrop-filter',
-    '--card-backdrop-filter-webkit',
-    '--popover-backdrop-filter',
-    '--popover-backdrop-filter-webkit',
-    '--surface-backdrop-filter',
-    '--surface-backdrop-filter-webkit',
-    '--input-backdrop-filter',
-    '--input-backdrop-filter-webkit',
-    '--table-header-backdrop-filter',
-    '--table-header-backdrop-filter-webkit',
-    '--table-row-backdrop-filter',
-    '--table-row-backdrop-filter-webkit',
-    '--table-footer-backdrop-filter',
-    '--table-footer-backdrop-filter-webkit',
-    '--sidebar-background',
-    '--sidebar-backdrop-filter',
-    '--sidebar-backdrop-filter-webkit',
-    '--sidebar-border',
-    '--btn-default-backdrop-filter',
-    '--btn-default-backdrop-filter-webkit',
-    '--btn-outline-backdrop-filter',
-    '--btn-outline-backdrop-filter-webkit',
-    '--btn-secondary-backdrop-filter',
-    '--btn-secondary-backdrop-filter-webkit',
-    '--btn-destructive-backdrop-filter',
-    '--btn-destructive-backdrop-filter-webkit',
-    '--btn-ghost-backdrop-filter',
-    '--btn-ghost-backdrop-filter-webkit',
-    '--btn-link-backdrop-filter',
-    '--btn-link-backdrop-filter-webkit',
->>>>>>> 011a6399
   ];
 
   variableMappings.forEach(({ themeObj, transform }) => {
@@ -283,35 +175,34 @@
     ...backgroundImageAndTransparencyVariableNames,
     ...tableVariableNames,
     ...switchVariableNames,
+    ...backdropFilterVariableNames,
     ...buttonVariableNames,
   ].forEach((cssVar) => {
     root.style.removeProperty(cssVar);
   });
 
-<<<<<<< HEAD
   applyThemeVariables(theme, root);
-=======
+
   // Apply backdrop-filter variables if defined in colors object
   if (theme.colors) {
     const backdropFilterMap: Record<string, string> = {
-      'cardBackdropFilter': '--card-backdrop-filter',
-      'cardBackdropFilterWebkit': '--card-backdrop-filter-webkit',
-      'popoverBackdropFilter': '--popover-backdrop-filter',
-      'popoverBackdropFilterWebkit': '--popover-backdrop-filter-webkit',
-      'surfaceBackdropFilter': '--surface-backdrop-filter',
-      'surfaceBackdropFilterWebkit': '--surface-backdrop-filter-webkit',
-      'inputBackdropFilter': '--input-backdrop-filter',
-      'inputBackdropFilterWebkit': '--input-backdrop-filter-webkit',
+      cardBackdropFilter: '--card-backdrop-filter',
+      cardBackdropFilterWebkit: '--card-backdrop-filter-webkit',
+      popoverBackdropFilter: '--popover-backdrop-filter',
+      popoverBackdropFilterWebkit: '--popover-backdrop-filter-webkit',
+      surfaceBackdropFilter: '--surface-backdrop-filter',
+      surfaceBackdropFilterWebkit: '--surface-backdrop-filter-webkit',
+      inputBackdropFilter: '--input-backdrop-filter',
+      inputBackdropFilterWebkit: '--input-backdrop-filter-webkit',
     };
 
     Object.entries(backdropFilterMap).forEach(([themeKey, cssVar]) => {
-      const value = (theme.colors as any)[themeKey];
+      const value = theme.colors?.[themeKey as keyof typeof theme.colors];
       if (value) {
         root.style.setProperty(cssVar, value, 'important');
       }
     });
   }
->>>>>>> 011a6399
 
   // Apply theme-specific input background if defined
   if (theme.colors?.inputBackground) {
@@ -381,144 +272,17 @@
       borderColor: 'border-color',
       borderRadius: 'radius',
       boxShadow: 'shadow',
+      backdropFilter: 'backdrop-filter',
+      backdropFilterWebkit: 'backdrop-filter-webkit',
     };
 
     Object.entries(theme.buttons).forEach(([variant, config]) => {
       if (config) {
-<<<<<<< HEAD
         // Apply base styles
         Object.entries(propertyToCssMap).forEach(([property, cssName]) => {
           const value = config[property as keyof typeof config];
           if (value && typeof value === 'string') {
             root.style.setProperty(`--btn-${variant}-${cssName}`, value, 'important');
-=======
-        // Apply base button styles
-        if (config.background) {
-          root.style.setProperty(
-            `--btn-${variant}-bg`,
-            config.background,
-            'important',
-          );
-        }
-        if (config.color) {
-          root.style.setProperty(
-            `--btn-${variant}-color`,
-            config.color,
-            'important',
-          );
-        }
-        if (config.border) {
-          root.style.setProperty(
-            `--btn-${variant}-border`,
-            config.border,
-            'important',
-          );
-        }
-        if (config.borderStyle) {
-          root.style.setProperty(
-            `--btn-${variant}-border-style`,
-            config.borderStyle,
-            'important',
-          );
-        }
-        if (config.borderWidth) {
-          root.style.setProperty(
-            `--btn-${variant}-border-width`,
-            config.borderWidth,
-            'important',
-          );
-        }
-        if (config.borderColor) {
-          root.style.setProperty(
-            `--btn-${variant}-border-color`,
-            config.borderColor,
-            'important',
-          );
-        }
-        if (config.borderRadius) {
-          root.style.setProperty(
-            `--btn-${variant}-radius`,
-            config.borderRadius,
-            'important',
-          );
-        }
-        if (config.boxShadow) {
-          root.style.setProperty(
-            `--btn-${variant}-shadow`,
-            config.boxShadow,
-            'important',
-          );
-        }
-        if (config.backdropFilter) {
-          root.style.setProperty(
-            `--btn-${variant}-backdrop-filter`,
-            config.backdropFilter,
-            'important',
-          );
-        }
-        if (config.backdropFilterWebkit) {
-          root.style.setProperty(
-            `--btn-${variant}-backdrop-filter-webkit`,
-            config.backdropFilterWebkit,
-            'important',
-          );
-        }
-
-        // Apply hover styles
-        if (config.hover) {
-          if (config.hover.background) {
-            root.style.setProperty(
-              `--btn-${variant}-hover-bg`,
-              config.hover.background,
-              'important',
-            );
-          }
-          if (config.hover.color) {
-            root.style.setProperty(
-              `--btn-${variant}-hover-color`,
-              config.hover.color,
-              'important',
-            );
-          }
-          if (config.hover.transform) {
-            root.style.setProperty(
-              `--btn-${variant}-hover-transform`,
-              config.hover.transform,
-              'important',
-            );
-          }
-          if (config.hover.borderStyle) {
-            root.style.setProperty(
-              `--btn-${variant}-hover-border-style`,
-              config.hover.borderStyle,
-              'important',
-            );
-          }
-          if (config.hover.borderColor) {
-            root.style.setProperty(
-              `--btn-${variant}-hover-border-color`,
-              config.hover.borderColor,
-              'important',
-            );
-          }
-          if (config.hover.boxShadow) {
-            root.style.setProperty(
-              `--btn-${variant}-hover-shadow`,
-              config.hover.boxShadow,
-              'important',
-            );
-          }
-        }
-
-        // Apply active styles
-        if (config.active) {
-          if (config.active.background) {
-            root.style.setProperty(
-              `--btn-${variant}-active-bg`,
-              config.active.background,
-              'important',
-            );
->>>>>>> 011a6399
           }
         });
 
@@ -565,16 +329,15 @@
 
   document.body.setAttribute('data-theme-styles', buttonStyles.join(' '));
 
-<<<<<<< HEAD
   if (theme.tables) {
     const tableSections = [
       { obj: theme.tables, prefix: 'table', properties: ['background', 'border', 'borderRadius', 'boxShadow'] },
-      { obj: theme.tables.header, prefix: 'table-header', properties: ['background', 'color', 'border', 'fontWeight', 'fontSize'] },
-      { obj: theme.tables.row, prefix: 'table-row', properties: ['background', 'color', 'border'] },
+      { obj: theme.tables.header, prefix: 'table-header', properties: ['background', 'color', 'border', 'fontWeight', 'fontSize', 'backdropFilter', 'backdropFilterWebkit'] },
+      { obj: theme.tables.row, prefix: 'table-row', properties: ['background', 'color', 'border', 'backdropFilter', 'backdropFilterWebkit'] },
       { obj: theme.tables.row?.hover, prefix: 'table-row-hover', properties: ['background', 'color'] },
       { obj: theme.tables.row?.selected, prefix: 'table-row-selected', properties: ['background', 'color'] },
       { obj: theme.tables.cell, prefix: 'table-cell', properties: ['padding', 'border', 'fontSize'] },
-      { obj: theme.tables.footer, prefix: 'table-footer', properties: ['background', 'color', 'border'] },
+      { obj: theme.tables.footer, prefix: 'table-footer', properties: ['background', 'color', 'border', 'backdropFilter', 'backdropFilterWebkit'] },
     ];
 
     tableSections.forEach(({ obj, prefix, properties }) => {
@@ -588,263 +351,18 @@
         });
       }
     });
-=======
-  // Apply sidebar-specific variables if defined
+  }
+
   if (theme.sidebar) {
-    if (theme.sidebar.background) {
-      root.style.setProperty(
-        '--sidebar-background',
-        theme.sidebar.background,
-        'important',
-      );
-    }
-    if (theme.sidebar.backdropFilter) {
-      root.style.setProperty(
-        '--sidebar-backdrop-filter',
-        theme.sidebar.backdropFilter,
-        'important',
-      );
-    }
-    if (theme.sidebar.backdropFilterWebkit) {
-      root.style.setProperty(
-        '--sidebar-backdrop-filter-webkit',
-        theme.sidebar.backdropFilterWebkit,
-        'important',
-      );
-    }
-    if (theme.sidebar.border) {
-      root.style.setProperty(
-        '--sidebar-border',
-        theme.sidebar.border,
-        'important',
-      );
-    }
-  }
-
-  // Apply table-specific variables if defined
-  if (theme.tables) {
-    // Apply base table styles
-    if (theme.tables.background) {
-      root.style.setProperty(
-        '--table-background',
-        theme.tables.background,
-        'important',
-      );
-    }
-    if (theme.tables.border) {
-      root.style.setProperty(
-        '--table-border',
-        theme.tables.border,
-        'important',
-      );
-    }
-    if (theme.tables.borderRadius) {
-      root.style.setProperty(
-        '--table-border-radius',
-        theme.tables.borderRadius,
-        'important',
-      );
-    }
-    if (theme.tables.boxShadow) {
-      root.style.setProperty(
-        '--table-box-shadow',
-        theme.tables.boxShadow,
-        'important',
-      );
-    }
-
-    // Apply header styles
-    if (theme.tables.header) {
-      if (theme.tables.header.background) {
-        root.style.setProperty(
-          '--table-header-background',
-          theme.tables.header.background,
-          'important',
-        );
+    const sidebarProperties = ['background', 'backdropFilter', 'backdropFilterWebkit', 'border'];
+    
+    sidebarProperties.forEach(property => {
+      const value = (theme.sidebar as Record<string, unknown>)[property];
+      if (value && typeof value === 'string') {
+        const cssVar = `--sidebar-${property.replace(/([A-Z])/g, '-$1').toLowerCase()}`;
+        root.style.setProperty(cssVar, value, 'important');
       }
-      if (theme.tables.header.color) {
-        root.style.setProperty(
-          '--table-header-color',
-          theme.tables.header.color,
-          'important',
-        );
-      }
-      if (theme.tables.header.border) {
-        root.style.setProperty(
-          '--table-header-border',
-          theme.tables.header.border,
-          'important',
-        );
-      }
-      if (theme.tables.header.fontWeight) {
-        root.style.setProperty(
-          '--table-header-font-weight',
-          theme.tables.header.fontWeight,
-          'important',
-        );
-      }
-      if (theme.tables.header.fontSize) {
-        root.style.setProperty(
-          '--table-header-font-size',
-          theme.tables.header.fontSize,
-          'important',
-        );
-      }
-    }
-
-    // Apply row styles
-    if (theme.tables.row) {
-      if (theme.tables.row.background) {
-        root.style.setProperty(
-          '--table-row-background',
-          theme.tables.row.background,
-          'important',
-        );
-      }
-      if (theme.tables.row.color) {
-        root.style.setProperty(
-          '--table-row-color',
-          theme.tables.row.color,
-          'important',
-        );
-      }
-      if (theme.tables.row.border) {
-        root.style.setProperty(
-          '--table-row-border',
-          theme.tables.row.border,
-          'important',
-        );
-      }
-      if (theme.tables.row.hover) {
-        if (theme.tables.row.hover.background) {
-          root.style.setProperty(
-            '--table-row-hover-background',
-            theme.tables.row.hover.background,
-            'important',
-          );
-        }
-        if (theme.tables.row.hover.color) {
-          root.style.setProperty(
-            '--table-row-hover-color',
-            theme.tables.row.hover.color,
-            'important',
-          );
-        }
-      }
-      if (theme.tables.row.selected) {
-        if (theme.tables.row.selected.background) {
-          root.style.setProperty(
-            '--table-row-selected-background',
-            theme.tables.row.selected.background,
-            'important',
-          );
-        }
-        if (theme.tables.row.selected.color) {
-          root.style.setProperty(
-            '--table-row-selected-color',
-            theme.tables.row.selected.color,
-            'important',
-          );
-        }
-      }
-      if (theme.tables.row.backdropFilter) {
-        root.style.setProperty(
-          '--table-row-backdrop-filter',
-          theme.tables.row.backdropFilter,
-          'important',
-        );
-      }
-      if (theme.tables.row.backdropFilterWebkit) {
-        root.style.setProperty(
-          '--table-row-backdrop-filter-webkit',
-          theme.tables.row.backdropFilterWebkit,
-          'important',
-        );
-      }
-    }
-
-    // Apply cell styles
-    if (theme.tables.cell) {
-      if (theme.tables.cell.padding) {
-        root.style.setProperty(
-          '--table-cell-padding',
-          theme.tables.cell.padding,
-          'important',
-        );
-      }
-      if (theme.tables.cell.border) {
-        root.style.setProperty(
-          '--table-cell-border',
-          theme.tables.cell.border,
-          'important',
-        );
-      }
-      if (theme.tables.cell.fontSize) {
-        root.style.setProperty(
-          '--table-cell-font-size',
-          theme.tables.cell.fontSize,
-          'important',
-        );
-      }
-    }
-
-    // Apply footer styles
-    if (theme.tables.footer) {
-      if (theme.tables.footer.background) {
-        root.style.setProperty(
-          '--table-footer-background',
-          theme.tables.footer.background,
-          'important',
-        );
-      }
-      if (theme.tables.footer.color) {
-        root.style.setProperty(
-          '--table-footer-color',
-          theme.tables.footer.color,
-          'important',
-        );
-      }
-      if (theme.tables.footer.border) {
-        root.style.setProperty(
-          '--table-footer-border',
-          theme.tables.footer.border,
-          'important',
-        );
-      }
-      if (theme.tables.footer.backdropFilter) {
-        root.style.setProperty(
-          '--table-footer-backdrop-filter',
-          theme.tables.footer.backdropFilter,
-          'important',
-        );
-      }
-      if (theme.tables.footer.backdropFilterWebkit) {
-        root.style.setProperty(
-          '--table-footer-backdrop-filter-webkit',
-          theme.tables.footer.backdropFilterWebkit,
-          'important',
-        );
-      }
-    }
-
-    // Apply header backdrop filters
-    if (theme.tables.header) {
-      if (theme.tables.header.backdropFilter) {
-        root.style.setProperty(
-          '--table-header-backdrop-filter',
-          theme.tables.header.backdropFilter,
-          'important',
-        );
-      }
-      if (theme.tables.header.backdropFilterWebkit) {
-        root.style.setProperty(
-          '--table-header-backdrop-filter-webkit',
-          theme.tables.header.backdropFilterWebkit,
-          'important',
-        );
-      }
-    }
->>>>>>> 011a6399
+    });
   }
 
   // Apply common theme properties (background image, classes, etc.)
@@ -1040,6 +558,25 @@
 
 const switchVariableNames = ['--switch-checked-bg', '--switch-unchecked-bg'];
 
+const backdropFilterVariableNames = [
+  '--card-backdrop-filter',
+  '--card-backdrop-filter-webkit',
+  '--popover-backdrop-filter',
+  '--popover-backdrop-filter-webkit',
+  '--surface-backdrop-filter',
+  '--surface-backdrop-filter-webkit',
+  '--input-backdrop-filter',
+  '--input-backdrop-filter-webkit',
+  '--table-header-backdrop-filter',
+  '--table-header-backdrop-filter-webkit',
+  '--table-row-backdrop-filter',
+  '--table-row-backdrop-filter-webkit',
+  '--table-footer-backdrop-filter',
+  '--table-footer-backdrop-filter-webkit',
+  '--sidebar-backdrop-filter',
+  '--sidebar-backdrop-filter-webkit',
+];
+
 const buttonVariants = [
   'default',
   'outline',
@@ -1058,6 +595,8 @@
   'border-color',
   'radius',
   'shadow',
+  'backdrop-filter',
+  'backdrop-filter-webkit',
   'hover-bg',
   'hover-color',
   'hover-transform',
@@ -1120,6 +659,14 @@
     chart3?: string;
     chart4?: string;
     chart5?: string;
+    cardBackdropFilter?: string;
+    cardBackdropFilterWebkit?: string;
+    popoverBackdropFilter?: string;
+    popoverBackdropFilterWebkit?: string;
+    surfaceBackdropFilter?: string;
+    surfaceBackdropFilterWebkit?: string;
+    inputBackdropFilter?: string;
+    inputBackdropFilterWebkit?: string;
   };
   fonts?: {
     sans?: string;
