import { type Theme, loadTheme } from './theme';

// Dynamically discover theme folders by scanning the themes directory
async function discoverThemeFolders(): Promise<string[]> {
  try {
    // Use dynamic imports to discover available themes
    const themeModules = import.meta.glob('../themes/*/theme.json', {
      eager: false,
    });

    // Extract theme names from the module paths
    const themeNames = Object.keys(themeModules)
      .map((path) => {
        // Path format: "../themes/themeName/theme.json"
        const match = path.match(/\.\.\/themes\/([^/]+)\/theme\.json$/);
        return match ? match[1] : null;
      })
      .filter((name): name is string => name !== null);

    // Sort theme names alphabetically
    return themeNames.sort();
  } catch (error) {
    console.warn('Could not discover theme folders:', error);
    return [];
  }
}

/**
 * Loads all themes from the public/themes folder
 */
export async function loadThemes(): Promise<Theme[]> {
<<<<<<< HEAD
  // Return cached themes if available
  if (themesCache) {
    return themesCache;
  }

  // Return existing promise if loading is in progress
  if (themesCachePromise) {
    return themesCachePromise;
  }

  // Start loading themes and cache the promise
  themesCachePromise = discoverThemeFolders()
=======
  return discoverThemeFolders()
>>>>>>> 70c75d9e
    .then((themeFolders) =>
      Promise.all(themeFolders.map((themeName) => loadTheme(themeName))),
    )
    .then((themes) => {
      // Filter out null themes (themes that failed to load)
      return themes.filter(
        (theme): theme is Theme => theme !== null,
      );
<<<<<<< HEAD
    })
    .then((themes) => {
      // Cache the result
      themesCache = themes;
      themesCachePromise = null;
      return themes;
=======
>>>>>>> 70c75d9e
    })
    .catch((error) => {
      console.error('Error loading themes:', error);
      themesCachePromise = null;
      return [];
    });
<<<<<<< HEAD

  return themesCachePromise;
=======
>>>>>>> 70c75d9e
}

// Module-level cache for themes
let themesCache: Theme[] | null = null;
let themesCachePromise: Promise<Theme[]> | null = null;

/**
 * Gets a theme by name from the loaded themes
 */
export async function getThemeByName(name: string): Promise<Theme | undefined> {
  let themes: Theme[];

  // Use cached themes if available
  if (themesCache) {
    themes = themesCache;
  } else if (themesCachePromise) {
    // Wait for ongoing loading to complete
    themes = await themesCachePromise;
  } else {
    // Start loading themes and cache the promise
    themesCachePromise = loadThemes();
    themes = await themesCachePromise;
    themesCache = themes;
    themesCachePromise = null;
  }

  return themes.find((theme) => theme.name === name);
}

/**
 * Clears the themes cache (useful for development or theme updates)
 * This should be called when themes are modified during development
 */
export function clearThemesCache() {
  themesCache = null;
  themesCachePromise = null;
}<|MERGE_RESOLUTION|>--- conflicted
+++ resolved
@@ -29,22 +29,7 @@
  * Loads all themes from the public/themes folder
  */
 export async function loadThemes(): Promise<Theme[]> {
-<<<<<<< HEAD
-  // Return cached themes if available
-  if (themesCache) {
-    return themesCache;
-  }
-
-  // Return existing promise if loading is in progress
-  if (themesCachePromise) {
-    return themesCachePromise;
-  }
-
-  // Start loading themes and cache the promise
-  themesCachePromise = discoverThemeFolders()
-=======
   return discoverThemeFolders()
->>>>>>> 70c75d9e
     .then((themeFolders) =>
       Promise.all(themeFolders.map((themeName) => loadTheme(themeName))),
     )
@@ -53,26 +38,12 @@
       return themes.filter(
         (theme): theme is Theme => theme !== null,
       );
-<<<<<<< HEAD
-    })
-    .then((themes) => {
-      // Cache the result
-      themesCache = themes;
-      themesCachePromise = null;
-      return themes;
-=======
->>>>>>> 70c75d9e
     })
     .catch((error) => {
       console.error('Error loading themes:', error);
       themesCachePromise = null;
       return [];
     });
-<<<<<<< HEAD
-
-  return themesCachePromise;
-=======
->>>>>>> 70c75d9e
 }
 
 // Module-level cache for themes
