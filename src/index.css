@tailwind base;
@tailwind components;
@tailwind utilities;

html {
  overscroll-behavior: none;
  background-color: transparent;
}

body {
  background-color: transparent;
}

@layer base {
  :root {
    /* Default light theme - these will be overridden by the theme system */
    --background: hsl(0 0% 100%);
    --foreground: hsl(0 0% 3.9%);
    --card: hsl(0 0% 98%);
    --card-foreground: hsl(0 0% 3.9%);
    --popover: hsl(0 0% 100%);
    --popover-foreground: hsl(0 0% 3.9%);
    --primary: hsl(0 0% 9%);
    --primary-foreground: hsl(0 0% 98%);
    --secondary: hsl(0 0% 96.1%);
    --secondary-foreground: hsl(0 0% 9%);
    --muted: hsl(0 0% 96.1%);
    --muted-foreground: hsl(0 0% 45.1%);
    --accent: hsl(0 0% 96.1%);
    --accent-foreground: hsl(0 0% 9%);
    --destructive: hsl(0 84.2% 60.2%);
    --destructive-foreground: hsl(0 0% 98%);
    --border: hsl(0 0% 89.8%);
    --input: hsl(0 0% 89.8%);
    --input-background: hsl(0 0% 100%);
    --ring: hsl(0 0% 3.9%);
    --chart-1: hsl(12 76% 61%);
    --chart-2: hsl(173 58% 39%);
    --chart-3: hsl(197 37% 24%);
    --chart-4: hsl(43 74% 66%);
    --chart-5: hsl(27 87% 67%);
    --radius: 0.5rem;

    /* Default font families */
    --font-sans: Inter, system-ui, sans-serif;
    --font-serif: Georgia, serif;
    --font-mono: ui-monospace, SFMono-Regular, Menlo, Monaco, Consolas,
      Liberation Mono, Courier New, monospace;
    --font-heading: Inter, system-ui, sans-serif;
    --font-body: Inter, system-ui, sans-serif;

    /* Default corner radius values */
    --corner-none: 0px;
    --corner-sm: 0.125rem;
    --corner-md: 0.375rem;
    --corner-lg: 0.5rem;
    --corner-xl: 0.75rem;
    --corner-full: 9999px;

    /* Default shadow values */
    --shadow-none: none;
    --shadow-sm: 0 1px 2px 0 rgb(0 0 0 / 0.05);
    --shadow-md: 0 4px 6px -1px rgb(0 0 0 / 0.1),
      0 2px 4px -2px rgb(0 0 0 / 0.1);
    --shadow-lg: 0 10px 15px -3px rgb(0 0 0 / 0.1),
      0 4px 6px -4px rgb(0 0 0 / 0.1);
    --shadow-xl: 0 20px 25px -5px rgb(0 0 0 / 0.1),
      0 8px 10px -6px rgb(0 0 0 / 0.1);
    --shadow-inner: inset 0 2px 4px 0 rgb(0 0 0 / 0.05);
    --shadow-card: 0 1px 3px 0 rgb(0 0 0 / 0.1), 0 1px 2px -1px rgb(0 0 0 / 0.1);
    --shadow-button: 0 1px 2px 0 rgb(0 0 0 / 0.05);
    --shadow-dropdown: 0 4px 6px -1px rgb(0 0 0 / 0.1),
      0 2px 4px -2px rgb(0 0 0 / 0.1);

    /* Default backdrop-filter values */
    --card-backdrop-filter: none;
    --card-backdrop-filter-webkit: none;
    --popover-backdrop-filter: none;
    --popover-backdrop-filter-webkit: none;
    --surface-backdrop-filter: none;
    --surface-backdrop-filter-webkit: none;
    --input-backdrop-filter: none;
    --input-backdrop-filter-webkit: none;
    --table-header-backdrop-filter: none;
    --table-header-backdrop-filter-webkit: none;
    --table-row-backdrop-filter: none;
    --table-row-backdrop-filter-webkit: none;
    --table-footer-backdrop-filter: none;
    --table-footer-backdrop-filter-webkit: none;

    /* Button-specific CSS variables with defaults */
    --btn-default-bg: var(--primary);
    --btn-default-color: var(--primary-foreground);
    --btn-default-border: none;
    --btn-default-border-style: solid;
    --btn-default-border-width: 0;
    --btn-default-border-color: transparent;
    --btn-default-radius: var(--radius);
    --btn-default-shadow: 0 1px 2px 0 rgb(0 0 0 / 0.05);
    --btn-default-backdrop-filter: none;
    --btn-default-backdrop-filter-webkit: none;
    --btn-default-hover-bg: var(--primary);
    --btn-default-hover-color: var(--primary-foreground);
    --btn-default-hover-transform: none;
    --btn-default-hover-border-style: solid;
    --btn-default-hover-border-color: transparent;
    --btn-default-hover-shadow: 0 1px 2px 0 rgb(0 0 0 / 0.05);
    --btn-default-active-bg: var(--primary);
    --btn-default-active-color: var(--primary-foreground);
    --btn-default-active-transform: none;
    --btn-default-active-border-style: solid;
    --btn-default-active-border-color: transparent;
    --btn-default-active-shadow: 0 1px 2px 0 rgb(0 0 0 / 0.05);

    --btn-outline-bg: transparent;
    --btn-outline-color: var(--foreground);
    --btn-outline-border: 1px solid var(--border);
    --btn-outline-border-style: solid;
    --btn-outline-border-width: 1px;
    --btn-outline-border-color: var(--border);
    --btn-outline-radius: var(--radius);
    --btn-outline-shadow: 0 1px 2px 0 rgb(0 0 0 / 0.05);
    --btn-outline-backdrop-filter: none;
    --btn-outline-backdrop-filter-webkit: none;
    --btn-outline-hover-bg: var(--accent);
    --btn-outline-hover-color: var(--accent-foreground);
    --btn-outline-hover-transform: none;
    --btn-outline-hover-border-style: solid;
    --btn-outline-hover-border-color: var(--border);
    --btn-outline-hover-shadow: 0 1px 2px 0 rgb(0 0 0 / 0.05);
    --btn-outline-active-bg: var(--accent);
    --btn-outline-active-color: var(--accent-foreground);
    --btn-outline-active-transform: none;
    --btn-outline-active-border-style: solid;
    --btn-outline-active-border-color: var(--border);
    --btn-outline-active-shadow: 0 1px 2px 0 rgb(0 0 0 / 0.05);

    --btn-secondary-bg: var(--secondary);
    --btn-secondary-color: var(--secondary-foreground);
    --btn-secondary-border: none;
    --btn-secondary-border-style: solid;
    --btn-secondary-border-width: 0;
    --btn-secondary-border-color: transparent;
    --btn-secondary-radius: var(--radius);
    --btn-secondary-shadow: 0 1px 2px 0 rgb(0 0 0 / 0.05);
    --btn-secondary-backdrop-filter: none;
    --btn-secondary-backdrop-filter-webkit: none;
    --btn-secondary-hover-bg: var(--secondary);
    --btn-secondary-hover-color: var(--secondary-foreground);
    --btn-secondary-hover-transform: none;
    --btn-secondary-hover-border-style: solid;
    --btn-secondary-hover-border-color: transparent;
    --btn-secondary-hover-shadow: 0 1px 2px 0 rgb(0 0 0 / 0.05);
    --btn-secondary-active-bg: var(--secondary);
    --btn-secondary-active-color: var(--secondary-foreground);
    --btn-secondary-active-transform: none;
    --btn-secondary-active-border-style: solid;
    --btn-secondary-active-border-color: transparent;
    --btn-secondary-active-shadow: 0 1px 2px 0 rgb(0 0 0 / 0.05);

<<<<<<< HEAD
    --btn-destructive-bg: var(--destructive);
    --btn-destructive-color: var(--destructive-foreground);
    --btn-destructive-border: none;
    --btn-destructive-border-style: solid;
    --btn-destructive-border-width: 0;
    --btn-destructive-border-color: transparent;
    --btn-destructive-radius: var(--radius);
    --btn-destructive-shadow: 0 1px 2px 0 rgb(0 0 0 / 0.05);
    --btn-destructive-hover-bg: var(--destructive);
    --btn-destructive-hover-color: var(--destructive-foreground);
    --btn-destructive-hover-transform: none;
    --btn-destructive-hover-border-style: solid;
    --btn-destructive-hover-border-color: transparent;
    --btn-destructive-hover-shadow: 0 1px 2px 0 rgb(0 0 0 / 0.05);
    --btn-destructive-active-bg: var(--destructive);
    --btn-destructive-active-color: var(--destructive-foreground);
    --btn-destructive-active-transform: none;
    --btn-destructive-active-border-style: solid;
    --btn-destructive-active-border-color: transparent;
    --btn-destructive-active-shadow: 0 1px 2px 0 rgb(0 0 0 / 0.05);

    --btn-ghost-bg: transparent;
    --btn-ghost-color: var(--foreground);
    --btn-ghost-border: none;
    --btn-ghost-border-style: solid;
    --btn-ghost-border-width: 0;
    --btn-ghost-border-color: transparent;
    --btn-ghost-radius: var(--radius);
    --btn-ghost-shadow: none;
    --btn-ghost-hover-bg: var(--accent);
    --btn-ghost-hover-color: var(--accent-foreground);
    --btn-ghost-hover-transform: none;
    --btn-ghost-hover-border-style: solid;
    --btn-ghost-hover-border-color: transparent;
    --btn-ghost-hover-shadow: none;
    --btn-ghost-active-bg: var(--accent);
    --btn-ghost-active-color: var(--accent-foreground);
    --btn-ghost-active-transform: none;
    --btn-ghost-active-border-style: solid;
    --btn-ghost-active-border-color: transparent;
    --btn-ghost-active-shadow: none;

    --btn-link-bg: transparent;
    --btn-link-color: var(--primary);
    --btn-link-border: none;
    --btn-link-border-style: solid;
    --btn-link-border-width: 0;
    --btn-link-border-color: transparent;
    --btn-link-radius: var(--radius);
    --btn-link-shadow: none;
    --btn-link-hover-bg: transparent;
    --btn-link-hover-color: var(--primary);
    --btn-link-hover-transform: none;
    --btn-link-hover-border-style: solid;
    --btn-link-hover-border-color: transparent;
    --btn-link-hover-shadow: none;
    --btn-link-active-bg: transparent;
    --btn-link-active-color: var(--primary);
    --btn-link-active-transform: none;
    --btn-link-active-border-style: solid;
    --btn-link-active-border-color: transparent;
    --btn-link-active-shadow: none;
=======
    --btn-destructive-backdrop-filter: none;
    --btn-destructive-backdrop-filter-webkit: none;
    --btn-ghost-backdrop-filter: none;
    --btn-ghost-backdrop-filter-webkit: none;
    --btn-link-backdrop-filter: none;
    --btn-link-backdrop-filter-webkit: none;
>>>>>>> 011a6399

    /* Theme-specific button style flags */
    --theme-has-gradient-buttons: 0;
    --theme-has-shimmer-effects: 0;
    --theme-has-pixel-art: 0;
    --theme-has-3d-effects: 0;
    --theme-has-rounded-buttons: 0;

    /* Navigation active background */
    --nav-active-bg: var(--primary);

    /* Sidebar styling variables with defaults */
    --sidebar-background: transparent;
    --sidebar-backdrop-filter: none;
    --sidebar-backdrop-filter-webkit: none;
    --sidebar-border: var(--border);

    /* Table styling variables with defaults */
    --table-background: transparent;
    --table-border: 1px solid var(--border);
    --table-border-radius: var(--radius);
    --table-box-shadow: var(--shadow-sm);
    --table-header-background: transparent;
    --table-header-color: var(--muted-foreground);
    --table-header-font-weight: 500;
    --table-header-font-size: 0.875rem;
    --table-row-background: transparent;
    --table-row-color: var(--foreground);
    --table-row-border: 1px solid var(--border);
    --table-row-hover-background: var(--muted);
    --table-row-hover-color: var(--foreground);
    --table-row-selected-background: var(--accent);
    --table-row-selected-color: var(--accent-foreground);
    --table-cell-padding: 0.5rem;
    --table-cell-border: none;
    --table-cell-font-size: 0.875rem;
    --table-footer-background: var(--muted);
    --table-footer-color: var(--muted-foreground);
    --table-footer-border: 1px solid var(--border);

    /* Switch styling variables with defaults */
    --switch-checked-bg: var(--primary);
    --switch-unchecked-bg: var(--input);
  }
}

@layer base {
  * {
    @apply border-border;
  }
  body {
    @apply bg-background text-foreground;
  }
  body.has-background-image {
    background-image: var(--background-image);
    background-size: var(--background-size, cover);
    background-position: var(--background-position, center);
    background-repeat: var(--background-repeat, no-repeat);
    background-attachment: fixed;
  }

  /* Make backgrounds semi-transparent when background image is present */
  body.has-background-image {
    background-color: var(--background-transparent);
  }

  body.has-background-image .bg-card {
    background-color: var(--card-transparent) !important;
  }

  body.has-background-image .bg-background {
    background-color: var(--background-transparent) !important;
  }

  body.has-background-image .bg-popover {
    background-color: var(--popover-transparent) !important;
  }

  /* Theme cards with background images */
  .has-background-image.bg-card {
    background-color: var(--card);
  }

  /* Dynamic outline button styling for all themes */
  .outline-btn {
    background-color: var(--outline-button-bg);
  }
}

/* Dynamic theme-specific button variant overrides */
@layer components {
  /* Theme-aware button variant that uses CSS variables */
  .btn-variant-theme {
    background: var(--btn-default-bg);
    color: var(--btn-default-color);
    border: var(--btn-default-border-width) var(--btn-default-border-style)
      var(--btn-default-border-color);
    border-radius: var(--btn-default-radius);
    box-shadow: var(--btn-default-shadow);
    backdrop-filter: var(--btn-default-backdrop-filter);
    -webkit-backdrop-filter: var(--btn-default-backdrop-filter-webkit);
    transition: all 0.2s ease;
  }

  .btn-variant-theme:hover {
    background: var(--btn-default-hover-bg);
    color: var(--btn-default-hover-color);
    transform: var(--btn-default-hover-transform);
    border-style: var(--btn-default-hover-border-style);
    border-color: var(--btn-default-hover-border-color);
    box-shadow: var(--btn-default-hover-shadow);
  }

  .btn-variant-theme:active {
    background: var(--btn-default-active-bg);
    color: var(--btn-default-active-color);
    transform: var(--btn-default-active-transform);
    border-style: var(--btn-default-active-border-style);
    border-color: var(--btn-default-active-border-color);
    box-shadow: var(--btn-default-active-shadow);
  }

  /* Gradient buttons - applied when theme has gradient flag */
  .btn-variant-default[data-theme-style*='gradient'] {
    background: linear-gradient(135deg, var(--primary), var(--accent));
    color: var(--primary-foreground);
    border: 1px solid var(--border);
  }

  /* Shimmer effects - applied when theme has shimmer flag */
  .btn-variant-outline[data-theme-style*='shimmer'] {
    background: transparent;
    border: 1px solid var(--primary);
    color: var(--primary);
    position: relative;
    overflow: hidden;
    opacity: 0.8;
  }

  .btn-variant-outline[data-theme-style*='shimmer']::before {
    content: '';
    position: absolute;
    top: 0;
    left: -100%;
    width: 100%;
    height: 100%;
    background: linear-gradient(
      90deg,
      transparent,
      var(--primary),
      transparent
    );
    opacity: 0.2;
    transition: left 0.3s ease;
  }

  .btn-variant-outline[data-theme-style*='shimmer']:hover {
    border-color: var(--primary);
    color: var(--primary);
    opacity: 1;
  }

  .btn-variant-outline[data-theme-style*='shimmer']:hover::before {
    left: 100%;
  }

  /* Pixel art style - applied when theme has pixel-art flag */
  .btn-variant-default[data-theme-style*='pixel-art'] {
    background: var(--primary);
    color: var(--primary-foreground);
    border: 2px solid var(--foreground);
    box-shadow: 2px 2px 0 var(--foreground);
  }

  .btn-variant-default[data-theme-style*='pixel-art']:hover {
    transform: translate(1px, 1px);
    box-shadow: 1px 1px 0 var(--foreground);
  }

  .btn-variant-outline[data-theme-style*='pixel-art'] {
    background: transparent;
    border: 2px solid var(--foreground);
    color: var(--foreground);
    box-shadow: 2px 2px 0 var(--foreground);
  }

  /* 3D effects - applied when theme has 3d-effects flag */
  .btn-variant-default[data-theme-style*='3d-effects'] {
    background: var(--muted);
    color: var(--foreground);
    border: 2px outset var(--border);
    box-shadow:
      inset 1px 1px 0 var(--background),
      inset -1px -1px 0 var(--muted-foreground);
  }

  .btn-variant-default[data-theme-style*='3d-effects']:active {
    border-style: inset;
    box-shadow:
      inset 1px 1px 0 var(--muted-foreground),
      inset -1px -1px 0 var(--background);
  }

  .btn-variant-outline[data-theme-style*='3d-effects'] {
    background: var(--background);
    border: 2px outset var(--border);
    color: var(--foreground);
  }

  /* Rounded buttons - applied when theme has rounded-buttons flag */
  .btn-variant-default[data-theme-style*='rounded-buttons'] {
    background: var(--primary);
    color: var(--primary-foreground);
    border-radius: 12px;
    border: 1px solid var(--border);
    box-shadow: 0 1px 3px rgba(0, 0, 0, 0.2);
  }

  .btn-variant-outline[data-theme-style*='rounded-buttons'] {
    background: var(--background);
    color: var(--foreground);
    border: 1px solid var(--border);
    border-radius: 12px;
  }

  /* Destructive button variant theme support */
  .btn-variant-destructive[data-theme-style*='gradient'] {
    background: linear-gradient(135deg, var(--destructive), var(--accent));
    color: var(--destructive-foreground);
    border: 1px solid var(--border);
  }

  .btn-variant-destructive[data-theme-style*='shimmer'] {
    background: var(--destructive);
    border: 1px solid var(--destructive);
    color: var(--destructive-foreground);
    position: relative;
    overflow: hidden;
    opacity: 0.9;
  }

  .btn-variant-destructive[data-theme-style*='shimmer']::before {
    content: '';
    position: absolute;
    top: 0;
    left: -100%;
    width: 100%;
    height: 100%;
    background: linear-gradient(
      90deg,
      transparent,
      var(--destructive-foreground),
      transparent
    );
    opacity: 0.2;
    transition: left 0.3s ease;
  }

  .btn-variant-destructive[data-theme-style*='shimmer']:hover::before {
    left: 100%;
  }

  .btn-variant-destructive[data-theme-style*='pixel-art'] {
    background: var(--destructive);
    color: var(--destructive-foreground);
    border: 2px solid var(--foreground);
    box-shadow: 2px 2px 0 var(--foreground);
  }

  .btn-variant-destructive[data-theme-style*='pixel-art']:hover {
    transform: translate(1px, 1px);
    box-shadow: 1px 1px 0 var(--foreground);
  }

  .btn-variant-destructive[data-theme-style*='3d-effects'] {
    background: var(--destructive);
    color: var(--destructive-foreground);
    border: 2px outset var(--destructive);
    box-shadow:
      inset 1px 1px 0 var(--background),
      inset -1px -1px 0 var(--muted-foreground);
  }

  .btn-variant-destructive[data-theme-style*='3d-effects']:active {
    border-style: inset;
    box-shadow:
      inset 1px 1px 0 var(--muted-foreground),
      inset -1px -1px 0 var(--background);
  }

  .btn-variant-destructive[data-theme-style*='rounded-buttons'] {
    background: var(--destructive);
    color: var(--destructive-foreground);
    border-radius: 12px;
    border: 1px solid var(--border);
    box-shadow: 0 1px 3px rgba(0, 0, 0, 0.2);
  }

  /* Ghost button variant theme support */
  .btn-variant-ghost[data-theme-style*='gradient'] {
    background: linear-gradient(135deg, transparent, var(--accent));
    color: var(--foreground);
    border: 1px solid var(--border);
  }

  .btn-variant-ghost[data-theme-style*='shimmer'] {
    background: transparent;
    border: 1px solid var(--accent);
    color: var(--foreground);
    position: relative;
    overflow: hidden;
    opacity: 0.8;
  }

  .btn-variant-ghost[data-theme-style*='shimmer']::before {
    content: '';
    position: absolute;
    top: 0;
    left: -100%;
    width: 100%;
    height: 100%;
    background: linear-gradient(90deg, transparent, var(--accent), transparent);
    opacity: 0.2;
    transition: left 0.3s ease;
  }

  .btn-variant-ghost[data-theme-style*='shimmer']:hover::before {
    left: 100%;
  }

  .btn-variant-ghost[data-theme-style*='pixel-art'] {
    background: transparent;
    color: var(--foreground);
    border: 2px solid var(--foreground);
    box-shadow: 2px 2px 0 var(--foreground);
  }

  .btn-variant-ghost[data-theme-style*='pixel-art']:hover {
    transform: translate(1px, 1px);
    box-shadow: 1px 1px 0 var(--foreground);
  }

  .btn-variant-ghost[data-theme-style*='3d-effects'] {
    background: transparent;
    color: var(--foreground);
    border: 2px outset var(--border);
  }

  .btn-variant-ghost[data-theme-style*='rounded-buttons'] {
    background: transparent;
    color: var(--foreground);
    border: 1px solid var(--border);
    border-radius: 12px;
  }

  /* Link button variant theme support */
  .btn-variant-link[data-theme-style*='gradient'] {
    background: linear-gradient(135deg, transparent, var(--primary));
    -webkit-background-clip: text;
    -webkit-text-fill-color: transparent;
    background-clip: text;
  }

  .btn-variant-link[data-theme-style*='shimmer'] {
    color: var(--primary);
    position: relative;
    overflow: hidden;
  }

  .btn-variant-link[data-theme-style*='shimmer']::before {
    content: '';
    position: absolute;
    top: 0;
    left: -100%;
    width: 100%;
    height: 100%;
    background: linear-gradient(
      90deg,
      transparent,
      var(--primary),
      transparent
    );
    opacity: 0.3;
    transition: left 0.3s ease;
  }

  .btn-variant-link[data-theme-style*='shimmer']:hover::before {
    left: 100%;
  }

  .btn-variant-link[data-theme-style*='pixel-art'] {
    color: var(--primary);
    text-shadow: 1px 1px 0 var(--foreground);
  }

  .btn-variant-link[data-theme-style*='3d-effects'] {
    color: var(--primary);
    text-shadow:
      1px 1px 0 var(--background),
      -1px -1px 0 var(--muted-foreground);
  }

  .btn-variant-link[data-theme-style*='rounded-buttons'] {
    color: var(--primary);
    padding: 4px 8px;
    border-radius: 8px;
    background: var(--accent);
  }

  /* Custom switch styling */
  .switch-component.peer[data-state='checked'] {
    background-color: var(--switch-checked-bg) !important;
  }

  .switch-component.peer[data-state='unchecked'] {
    background-color: var(--switch-unchecked-bg) !important;
  }

  /* Theme card isolation - prevent inheritance from ambient theme */
  .theme-card-isolated {
    /* Create a new stacking context to isolate CSS variables */
    isolation: isolate;
    /* Ensure the theme variables don't inherit from parent */
    contain: style;
  }

  /* Theme-aware table styling */
  .table-theme {
    background: var(--table-background);
    border: var(--table-border);
    border-radius: var(--table-border-radius);
    box-shadow: var(--table-box-shadow);
  }

  .table-theme thead th {
    background: var(--table-header-background);
    color: var(--table-header-color);
    border: var(--table-header-border);
    font-weight: var(--table-header-font-weight);
    font-size: var(--table-header-font-size);
  }

  .table-theme tbody tr {
    background: var(--table-row-background);
    color: var(--table-row-color);
    border: var(--table-row-border);
    backdrop-filter: var(--table-row-backdrop-filter);
    -webkit-backdrop-filter: var(--table-row-backdrop-filter-webkit);
  }

  .table-theme tbody tr:hover {
    background: var(--table-row-hover-background);
    color: var(--table-row-hover-color);
  }

  .table-theme tbody tr[data-state='selected'] {
    background: var(--table-row-selected-background);
    color: var(--table-row-selected-color);
  }

  .table-theme tbody td {
    padding: var(--table-cell-padding);
    border: var(--table-cell-border);
    font-size: var(--table-cell-font-size);
  }

  .table-theme tfoot th {
    background: var(--table-footer-background);
    color: var(--table-footer-color);
    border: var(--table-footer-border);
  }

  /* Backdrop filter utility classes */
  .backdrop-blur-card {
    backdrop-filter: var(--card-backdrop-filter);
    -webkit-backdrop-filter: var(--card-backdrop-filter-webkit);
  }
  
  .backdrop-blur-popover {
    backdrop-filter: var(--popover-backdrop-filter);
    -webkit-backdrop-filter: var(--popover-backdrop-filter-webkit);
  }
  
  .backdrop-blur-surface {
    backdrop-filter: var(--surface-backdrop-filter);
    -webkit-backdrop-filter: var(--surface-backdrop-filter-webkit);
  }
  
  .backdrop-blur-input {
    backdrop-filter: var(--input-backdrop-filter);
    -webkit-backdrop-filter: var(--input-backdrop-filter-webkit);
  }

  /* Apply backdrop filters to existing components */
  .bg-card {
    backdrop-filter: var(--card-backdrop-filter);
    -webkit-backdrop-filter: var(--card-backdrop-filter-webkit);
  }

  .bg-popover {
    backdrop-filter: var(--popover-backdrop-filter);
    -webkit-backdrop-filter: var(--popover-backdrop-filter-webkit);
  }

  .bg-input,
  input[type="text"],
  input[type="password"],
  input[type="email"],
  input[type="number"],
  textarea,
  select {
    backdrop-filter: var(--input-backdrop-filter);
    -webkit-backdrop-filter: var(--input-backdrop-filter-webkit);
  }

  .table-theme thead th {
    backdrop-filter: var(--table-header-backdrop-filter);
    -webkit-backdrop-filter: var(--table-header-backdrop-filter-webkit);
  }

  .table-theme tfoot th {
    backdrop-filter: var(--table-footer-backdrop-filter);
    -webkit-backdrop-filter: var(--table-footer-backdrop-filter-webkit);
  }
}

@keyframes pulsate-opacity {
  0% {
    opacity: 0.6;
  }
  50% {
    opacity: 0.3;
  }
  100% {
    opacity: 0.6;
  }
}

.pulsate-opacity {
  animation: pulsate-opacity 1.5s infinite;
}<|MERGE_RESOLUTION|>--- conflicted
+++ resolved
@@ -158,7 +158,6 @@
     --btn-secondary-active-border-color: transparent;
     --btn-secondary-active-shadow: 0 1px 2px 0 rgb(0 0 0 / 0.05);
 
-<<<<<<< HEAD
     --btn-destructive-bg: var(--destructive);
     --btn-destructive-color: var(--destructive-foreground);
     --btn-destructive-border: none;
@@ -221,14 +220,12 @@
     --btn-link-active-border-style: solid;
     --btn-link-active-border-color: transparent;
     --btn-link-active-shadow: none;
-=======
     --btn-destructive-backdrop-filter: none;
     --btn-destructive-backdrop-filter-webkit: none;
     --btn-ghost-backdrop-filter: none;
     --btn-ghost-backdrop-filter-webkit: none;
     --btn-link-backdrop-filter: none;
     --btn-link-backdrop-filter-webkit: none;
->>>>>>> 011a6399
 
     /* Theme-specific button style flags */
     --theme-has-gradient-buttons: 0;
