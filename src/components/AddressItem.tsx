--- conflicted
+++ resolved
@@ -14,11 +14,6 @@
   address,
   className = '',
 }: AddressItemProps) {
-<<<<<<< HEAD
-  return (
-    <div className={className}>
-      <h6 className='text-sm font-semibold text-muted-foreground mb-2'>
-=======
   const labelId = useId();
   const contentId = useId();
 
@@ -39,7 +34,6 @@
         htmlFor={contentId}
         className='text-sm font-medium text-muted-foreground block mb-1'
       >
->>>>>>> fc59d36e
         {label}
       </label>
       <CopyBox
