--- conflicted
+++ resolved
@@ -9,18 +9,14 @@
   DialogTitle,
 } from '@/components/ui/dialog';
 import { Label } from '@/components/ui/label';
-<<<<<<< HEAD
 import { Switch } from '@/components/ui/switch';
 import { marketplaces } from '@/lib/marketplaces';
-=======
-import { useEffect, useState, useMemo } from 'react';
->>>>>>> ec503a41
 import { nftUri } from '@/lib/nftUri';
 import { OfferState } from '@/state';
 import { Trans } from '@lingui/react/macro';
 import BigNumber from 'bignumber.js';
 import { AlertTriangle } from 'lucide-react';
-import { useEffect, useState } from 'react';
+import { useEffect, useMemo, useState } from 'react';
 import { NumberFormat } from '../NumberFormat';
 import { ScrollArea } from '../ui/scroll-area';
 
