import StyledQRCode from '@/components/StyledQrCode';
import { Button } from '@/components/ui/button';
import {
  Dialog,
  DialogContent,
  DialogDescription,
  DialogHeader,
  DialogTitle,
} from '@/components/ui/dialog';
<<<<<<< HEAD
import StyledQRCode from '@/components/StyledQrCode';
=======
import { Trans } from '@lingui/react/macro';
import { useEffect, useState } from 'react';
>>>>>>> 2940c053
import { CatRecord } from '../bindings';
import { openUrl } from '@tauri-apps/plugin-opener';
import { isValidUrl } from '@/lib/utils';

interface QRCodeDialogProps {
  isOpen: boolean;
  onClose: (open: boolean) => void;
  asset: CatRecord | null;
  qr_code_contents: string;
  title?: string;
  description?: string;
}

const getImageDataUrl = async (url: string) => {
  try {
    const response = await fetch(url);
    const blob = await response.blob();
    return new Promise((resolve, reject) => {
      const reader = new FileReader();
      reader.onloadend = () => resolve(reader.result);
      reader.onerror = reject;
      reader.readAsDataURL(blob);
    });
  } catch (error) {
    console.error('Failed to load image:', error);
    return null;
  }
};

const QRCodeCopyButton = ({
  qr_code_contents,
}: {
  qr_code_contents: string;
}) => {
  const [copySuccess, setCopySuccess] = useState(false);

  const handleCopy = async () => {
    try {
      await navigator.clipboard.writeText(qr_code_contents);
      setCopySuccess(true);
      setTimeout(() => setCopySuccess(false), 2000); // Reset after 2 seconds
    } catch (err) {
      console.error('Failed to copy text:', err);
    }
  };

  return (
    <Button
      size='lg'
      variant='secondary'
      onClick={handleCopy}
      className='w-full'
    >
      {copySuccess ? <Trans>Copied!</Trans> : <Trans>Copy</Trans>}
    </Button>
  );
};

export function QRCodeDialog({
  isOpen,
  onClose,
  asset,
  qr_code_contents,
  title,
  description,
}: QRCodeDialogProps) {
  const [imageDataUrl, setImageDataUrl] = useState<string | undefined>(
    undefined,
  );

  useEffect(() => {
    if (asset?.icon_url) {
      getImageDataUrl(asset.icon_url)
        .then((dataUrl) => setImageDataUrl(dataUrl as string))
        .catch((error) => {
          console.error('Failed to load image:', error);
        });
    }
  }, [asset?.icon_url]);

  const ticker = asset?.ticker || '';
  const name = asset?.name || '';

  return (
    <Dialog open={isOpen} onOpenChange={onClose}>
      <DialogContent className='sm:max-w-md'>
        <DialogHeader>
          <DialogTitle>{title || <Trans>Receive {ticker}</Trans>}</DialogTitle>
          <DialogDescription>
            {description || <Trans>Use this address to receive {name}</Trans>}
          </DialogDescription>
        </DialogHeader>
        <div className='flex'>
          <div className='flex flex-col items-center justify-center'>
            <div className='py-4'>
              <StyledQRCode
                data={qr_code_contents}
                cornersSquareOptions={{
                  type: 'extra-rounded',
                }}
                dotsOptions={{
                  type: 'rounded',
                  color: '#000000',
                }}
                backgroundOptions={{}}
                image={imageDataUrl}
                imageOptions={{
                  hideBackgroundDots: true,
                  imageSize: 0.4,
                  margin: 5,
                  saveAsBlob: true,
                }}
              />
            </div>
            <span className='text-center break-words break-all'>
              {isValidUrl(qr_code_contents) ? (
                <a
                  href='#'
                  onClick={(e) => {
                    e.preventDefault();
                    openUrl(qr_code_contents);
                  }}
                  className='text-blue-600 hover:underline'
                >
                  {qr_code_contents}
                </a>
              ) : (
                qr_code_contents
              )}
            </span>
            <div className='pt-8 w-full'>
              <QRCodeCopyButton qr_code_contents={qr_code_contents} />
            </div>
          </div>
        </div>
      </DialogContent>
    </Dialog>
  );
}<|MERGE_RESOLUTION|>--- conflicted
+++ resolved
@@ -7,12 +7,8 @@
   DialogHeader,
   DialogTitle,
 } from '@/components/ui/dialog';
-<<<<<<< HEAD
-import StyledQRCode from '@/components/StyledQrCode';
-=======
 import { Trans } from '@lingui/react/macro';
 import { useEffect, useState } from 'react';
->>>>>>> 2940c053
 import { CatRecord } from '../bindings';
 import { openUrl } from '@tauri-apps/plugin-opener';
 import { isValidUrl } from '@/lib/utils';
