--- conflicted
+++ resolved
@@ -110,9 +110,11 @@
 
   return (
     <DarkModeContext.Provider value={darkMode}>
-      <ErrorProvider>
-        <AppInner />
-      </ErrorProvider>
+      <SafeAreaProvider>
+        <ErrorProvider>
+          <AppInner />
+        </ErrorProvider>
+      </SafeAreaProvider>
     </DarkModeContext.Provider>
   );
 }
@@ -127,32 +129,7 @@
     }
   }, [wallet]);
 
-  getInsets().then((insets) => {
-    console.log('Insets:', insets.top);
-  });
-
-  // return (
-  //   <div className='h-screen w-screen bg-red-300 flex flex-col'>
-  //     <div className='flex-grow-[0.99] bg-blue-400'></div>
-  //   </div>
-  // );
-
   return (
-<<<<<<< HEAD
-    <DarkModeContext.Provider value={darkMode}>
-      <SafeAreaProvider>
-        {initialized && (
-          <PeerProvider>
-            <WalletConnectProvider>
-              <PriceProvider>
-                <RouterProvider router={router} />
-              </PriceProvider>
-            </WalletConnectProvider>
-          </PeerProvider>
-        )}
-      </SafeAreaProvider>
-    </DarkModeContext.Provider>
-=======
     initialized && (
       <PeerProvider>
         <WalletConnectProvider>
@@ -162,6 +139,5 @@
         </WalletConnectProvider>
       </PeerProvider>
     )
->>>>>>> 992c164d
   );
 }